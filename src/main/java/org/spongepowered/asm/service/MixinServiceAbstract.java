/*
 * This file is part of Mixin, licensed under the MIT License (MIT).
 *
 * Copyright (c) SpongePowered <https://www.spongepowered.org>
 * Copyright (c) contributors
 *
 * Permission is hereby granted, free of charge, to any person obtaining a copy
 * of this software and associated documentation files (the "Software"), to deal
 * in the Software without restriction, including without limitation the rights
 * to use, copy, modify, merge, publish, distribute, sublicense, and/or sell
 * copies of the Software, and to permit persons to whom the Software is
 * furnished to do so, subject to the following conditions:
 *
 * The above copyright notice and this permission notice shall be included in
 * all copies or substantial portions of the Software.
 *
 * THE SOFTWARE IS PROVIDED "AS IS", WITHOUT WARRANTY OF ANY KIND, EXPRESS OR
 * IMPLIED, INCLUDING BUT NOT LIMITED TO THE WARRANTIES OF MERCHANTABILITY,
 * FITNESS FOR A PARTICULAR PURPOSE AND NONINFRINGEMENT. IN NO EVENT SHALL THE
 * AUTHORS OR COPYRIGHT HOLDERS BE LIABLE FOR ANY CLAIM, DAMAGES OR OTHER
 * LIABILITY, WHETHER IN AN ACTION OF CONTRACT, TORT OR OTHERWISE, ARISING FROM,
 * OUT OF OR IN CONNECTION WITH THE SOFTWARE OR THE USE OR OTHER DEALINGS IN
 * THE SOFTWARE.
 */
package org.spongepowered.asm.service;

import java.util.ArrayList;
import java.util.Collection;
import java.util.HashMap;
import java.util.List;
import java.util.Map;

<<<<<<< HEAD
import org.apache.logging.log4j.LogManager;
import org.apache.logging.log4j.Logger;
=======
import org.spongepowered.asm.launch.platform.IMixinPlatformAgent;
import org.spongepowered.asm.launch.platform.IMixinPlatformServiceAgent;
import org.spongepowered.asm.launch.platform.container.IContainerHandle;
import org.spongepowered.asm.logging.ILogger;
import org.spongepowered.asm.logging.LoggerAdapterDefault;
>>>>>>> c9586f54
import org.spongepowered.asm.mixin.MixinEnvironment.CompatibilityLevel;
import org.spongepowered.asm.util.Constants;
import org.spongepowered.asm.util.IConsumer;
import org.spongepowered.asm.util.ReEntranceLock;

import com.google.common.collect.ImmutableList;
import com.google.common.collect.ImmutableList.Builder;

/**
 * Mixin Service base class
 */
public abstract class MixinServiceAbstract implements IMixinService {

    /**
     * Logger adapter, replacement for log4j2 logger as services should use
     * their own loggers now in order to avoid contamination
     */
    private static ILogger logger;

    /**
     * Cached logger adapters 
     */
    private static final Map<String, ILogger> loggers = new HashMap<String, ILogger>();

    /**
     * Transformer re-entrance lock, shared between the mixin transformer and
     * the metadata service
     */
    protected final ReEntranceLock lock = new ReEntranceLock(1);

    /**
     * Detected side name
     */
    private String sideName;
<<<<<<< HEAD
=======
    
    protected MixinServiceAbstract() {
        if (MixinServiceAbstract.logger == null) {
            MixinServiceAbstract.logger = this.getLogger("mixin");
        }
    }

    /* (non-Javadoc)
     * @see org.spongepowered.asm.service.IMixinService#prepare()
     */
    @Override
    public void prepare() {
    }

    /* (non-Javadoc)
     * @see org.spongepowered.asm.service.IMixinService#getInitialPhase()
     */
    @Override
    public Phase getInitialPhase() {
        return Phase.PREINIT;
    }
>>>>>>> c9586f54
    
    /* (non-Javadoc)
     * @see org.spongepowered.asm.service.IMixinService
     *      #getMinCompatibilityLevel()
     */
    @Override
    public CompatibilityLevel getMinCompatibilityLevel() {
        return null;
    }
    
    /* (non-Javadoc)
     * @see org.spongepowered.asm.service.IMixinService
     *      #getMaxCompatibilityLevel()
     */
    @Override
    public CompatibilityLevel getMaxCompatibilityLevel() {
        return null;
    }

    /* (non-Javadoc)
     * @see org.spongepowered.asm.service.IMixinService#getReEntranceLock()
     */
    @Override
    public ReEntranceLock getReEntranceLock() {
        return this.lock;
    }

    /* (non-Javadoc)
     * @see org.spongepowered.asm.service.IMixinService#getSideName()
     */
    @Override
    public final String getSideName() {
        if (this.sideName != null) {
            return this.sideName;
        }
        
        return Constants.SIDE_UNKNOWN;
    }

<<<<<<< HEAD
=======
    private List<IMixinPlatformServiceAgent> getServiceAgents() {
        if (this.serviceAgents != null) {
            return this.serviceAgents;
        }
        this.serviceAgents = new ArrayList<IMixinPlatformServiceAgent>();
        for (String agentClassName : this.getPlatformAgents()) {
            try {
                @SuppressWarnings("unchecked")
                Class<IMixinPlatformAgent> agentClass = (Class<IMixinPlatformAgent>)this.getClassProvider().findClass(agentClassName, false);
                IMixinPlatformAgent agent = agentClass.getDeclaredConstructor().newInstance();
                if (agent instanceof IMixinPlatformServiceAgent) {
                    this.serviceAgents.add((IMixinPlatformServiceAgent)agent);
                }
            } catch (Exception ex) {
                // Bad?
                ex.printStackTrace();
            }
        }
        return this.serviceAgents;
    }
    
    @Override
    public synchronized ILogger getLogger(final String name) {
        ILogger logger = MixinServiceAbstract.loggers.get(name);
        if (logger == null) {
            MixinServiceAbstract.loggers.put(name, logger = this.createLogger(name));
        }
        return logger;
    }

    protected ILogger createLogger(final String name) {
        return new LoggerAdapterDefault(name);
    }

    // AMS - TEMP WIRING TO AVOID THE COMPLEXITY OF MERGING MULTIPHASE WITH 0.8
    
    /**
     * Temp wiring. Called when the initial phase is spun up in the environment.
     * 
     * @param phase Initial phase
     * @param phaseConsumer Delegate for the service (or agents) to trigger
     *      later phases
     * @deprecated temporary
     */
    @Deprecated
    public void wire(Phase phase, IConsumer<Phase> phaseConsumer) {
        for (IMixinPlatformServiceAgent agent : this.getServiceAgents()) {
            agent.wire(phase, phaseConsumer);
        }
    }

    /**
     * Temp wiring. Called when the default phase is started in the environment.
     * @deprecated temporary
     */
    @Deprecated
    public void unwire() {
        for (IMixinPlatformServiceAgent agent : this.getServiceAgents()) {
            agent.unwire();
        }
    }

>>>>>>> c9586f54
}<|MERGE_RESOLUTION|>--- conflicted
+++ resolved
@@ -30,16 +30,8 @@
 import java.util.List;
 import java.util.Map;
 
-<<<<<<< HEAD
 import org.apache.logging.log4j.LogManager;
 import org.apache.logging.log4j.Logger;
-=======
-import org.spongepowered.asm.launch.platform.IMixinPlatformAgent;
-import org.spongepowered.asm.launch.platform.IMixinPlatformServiceAgent;
-import org.spongepowered.asm.launch.platform.container.IContainerHandle;
-import org.spongepowered.asm.logging.ILogger;
-import org.spongepowered.asm.logging.LoggerAdapterDefault;
->>>>>>> c9586f54
 import org.spongepowered.asm.mixin.MixinEnvironment.CompatibilityLevel;
 import org.spongepowered.asm.util.Constants;
 import org.spongepowered.asm.util.IConsumer;
@@ -74,30 +66,12 @@
      * Detected side name
      */
     private String sideName;
-<<<<<<< HEAD
-=======
     
     protected MixinServiceAbstract() {
         if (MixinServiceAbstract.logger == null) {
             MixinServiceAbstract.logger = this.getLogger("mixin");
         }
     }
-
-    /* (non-Javadoc)
-     * @see org.spongepowered.asm.service.IMixinService#prepare()
-     */
-    @Override
-    public void prepare() {
-    }
-
-    /* (non-Javadoc)
-     * @see org.spongepowered.asm.service.IMixinService#getInitialPhase()
-     */
-    @Override
-    public Phase getInitialPhase() {
-        return Phase.PREINIT;
-    }
->>>>>>> c9586f54
     
     /* (non-Javadoc)
      * @see org.spongepowered.asm.service.IMixinService
@@ -137,29 +111,6 @@
         return Constants.SIDE_UNKNOWN;
     }
 
-<<<<<<< HEAD
-=======
-    private List<IMixinPlatformServiceAgent> getServiceAgents() {
-        if (this.serviceAgents != null) {
-            return this.serviceAgents;
-        }
-        this.serviceAgents = new ArrayList<IMixinPlatformServiceAgent>();
-        for (String agentClassName : this.getPlatformAgents()) {
-            try {
-                @SuppressWarnings("unchecked")
-                Class<IMixinPlatformAgent> agentClass = (Class<IMixinPlatformAgent>)this.getClassProvider().findClass(agentClassName, false);
-                IMixinPlatformAgent agent = agentClass.getDeclaredConstructor().newInstance();
-                if (agent instanceof IMixinPlatformServiceAgent) {
-                    this.serviceAgents.add((IMixinPlatformServiceAgent)agent);
-                }
-            } catch (Exception ex) {
-                // Bad?
-                ex.printStackTrace();
-            }
-        }
-        return this.serviceAgents;
-    }
-    
     @Override
     public synchronized ILogger getLogger(final String name) {
         ILogger logger = MixinServiceAbstract.loggers.get(name);
@@ -173,33 +124,4 @@
         return new LoggerAdapterDefault(name);
     }
 
-    // AMS - TEMP WIRING TO AVOID THE COMPLEXITY OF MERGING MULTIPHASE WITH 0.8
-    
-    /**
-     * Temp wiring. Called when the initial phase is spun up in the environment.
-     * 
-     * @param phase Initial phase
-     * @param phaseConsumer Delegate for the service (or agents) to trigger
-     *      later phases
-     * @deprecated temporary
-     */
-    @Deprecated
-    public void wire(Phase phase, IConsumer<Phase> phaseConsumer) {
-        for (IMixinPlatformServiceAgent agent : this.getServiceAgents()) {
-            agent.wire(phase, phaseConsumer);
-        }
-    }
-
-    /**
-     * Temp wiring. Called when the default phase is started in the environment.
-     * @deprecated temporary
-     */
-    @Deprecated
-    public void unwire() {
-        for (IMixinPlatformServiceAgent agent : this.getServiceAgents()) {
-            agent.unwire();
-        }
-    }
-
->>>>>>> c9586f54
 }