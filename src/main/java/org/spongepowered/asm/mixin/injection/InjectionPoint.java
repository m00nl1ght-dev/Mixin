--- conflicted
+++ resolved
@@ -24,31 +24,11 @@
  */
 package org.spongepowered.asm.mixin.injection;
 
-<<<<<<< HEAD
 import com.google.common.base.Joiner;
 import com.google.common.base.Strings;
 import com.google.common.collect.ImmutableList;
 import com.google.common.collect.ImmutableList.Builder;
 import org.apache.logging.log4j.LogManager;
-=======
-import java.lang.annotation.ElementType;
-import java.lang.annotation.Retention;
-import java.lang.annotation.RetentionPolicy;
-import java.lang.annotation.Target;
-import java.lang.reflect.Array;
-import java.lang.reflect.Constructor;
-import java.lang.reflect.InvocationTargetException;
-import java.util.ArrayList;
-import java.util.Arrays;
-import java.util.Collection;
-import java.util.HashMap;
-import java.util.LinkedHashSet;
-import java.util.List;
-import java.util.ListIterator;
-import java.util.Locale;
-import java.util.Map;
-
->>>>>>> c9586f54
 import org.objectweb.asm.tree.AbstractInsnNode;
 import org.objectweb.asm.tree.AnnotationNode;
 import org.objectweb.asm.tree.InsnList;
@@ -295,10 +275,10 @@
 
             Class<? extends InjectionPoint> existing = this.types.get(code.value());
             if (existing != null && !existing.equals(type)) {
-                LogManager.getLogger("mixin").debug("Overriding InjectionPoint {} with {} (previously {})", code.value(), type.getName(),
+                MixinService.getService().getLogger("mixin").debug("Overriding InjectionPoint {} with {} (previously {})", code.value(), type.getName(),
                         existing.getName());
             } else if (Strings.isNullOrEmpty(namespace)) {
-                LogManager.getLogger("mixin").warn("Registration of InjectionPoint {} with {} without specifying namespace is deprecated.",
+                MixinService.getService().getLogger("mixin").warn("Registration of InjectionPoint {} with {} without specifying namespace is deprecated.",
                         code.value(), type.getName());
             }
 
@@ -919,65 +899,4 @@
         return code == null ? this.getClass().getName() : code.value().toUpperCase(); 
     }
 
-<<<<<<< HEAD
-=======
-    /**
-     * Register an injection point class. The supplied class must be decorated
-     * with an {@link AtCode} annotation for registration purposes.
-     * 
-     * @param type injection point type to register
-     */
-    @Deprecated
-    public static void register(Class<? extends InjectionPoint> type) {
-        InjectionPoint.register(type, null);
-    }
-        
-    /**
-     * Register an injection point class. The supplied class must be decorated
-     * with an {@link AtCode} annotation for registration purposes.
-     * 
-     * @param type injection point type to register
-     * @param namespace namespace for AtCode
-     */
-    public static void register(Class<? extends InjectionPoint> type, String namespace) {
-        AtCode code = type.<AtCode>getAnnotation(AtCode.class);
-        if (code == null) {
-            throw new IllegalArgumentException("Injection point class " + type + " is not annotated with @AtCode");
-        }
-        
-        String annotationNamespace = code.namespace();
-        if (!Strings.isNullOrEmpty(annotationNamespace)) {
-            namespace = annotationNamespace;
-        }
-        
-        Class<? extends InjectionPoint> existing = InjectionPoint.types.get(code.value());
-        if (existing != null && !existing.equals(type)) {
-            MixinService.getService().getLogger("mixin").debug("Overriding InjectionPoint {} with {} (previously {})", code.value(), type.getName(),
-                    existing.getName());
-        } else if (Strings.isNullOrEmpty(namespace)) {
-            MixinService.getService().getLogger("mixin").warn("Registration of InjectionPoint {} with {} without specifying namespace is deprecated.",
-                    code.value(), type.getName());
-        }
-        
-        String id = code.value().toUpperCase(Locale.ROOT);
-        if (!Strings.isNullOrEmpty(namespace)) {
-            id = namespace.toUpperCase(Locale.ROOT) + ":" + id;
-        }
-        
-        InjectionPoint.types.put(id, type);
-    }
-    
-    /**
-     * Register a built-in injection point class. Skips validation and
-     * namespacing checks
-     * 
-     * @param type injection point type to register
-     */
-    private static void registerBuiltIn(Class<? extends InjectionPoint> type) {
-        String code = type.<AtCode>getAnnotation(AtCode.class).value().toUpperCase(Locale.ROOT);
-        InjectionPoint.types.put(code, type);
-        InjectionPoint.types.put("MIXIN:" + code, type);
-    }
-
->>>>>>> c9586f54
 }