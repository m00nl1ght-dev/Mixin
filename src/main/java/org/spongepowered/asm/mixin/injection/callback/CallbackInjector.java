/*
 * This file is part of Mixin, licensed under the MIT License (MIT).
 *
 * Copyright (c) SpongePowered <https://www.spongepowered.org>
 * Copyright (c) contributors
 *
 * Permission is hereby granted, free of charge, to any person obtaining a copy
 * of this software and associated documentation files (the "Software"), to deal
 * in the Software without restriction, including without limitation the rights
 * to use, copy, modify, merge, publish, distribute, sublicense, and/or sell
 * copies of the Software, and to permit persons to whom the Software is
 * furnished to do so, subject to the following conditions:
 *
 * The above copyright notice and this permission notice shall be included in
 * all copies or substantial portions of the Software.
 *
 * THE SOFTWARE IS PROVIDED "AS IS", WITHOUT WARRANTY OF ANY KIND, EXPRESS OR
 * IMPLIED, INCLUDING BUT NOT LIMITED TO THE WARRANTIES OF MERCHANTABILITY,
 * FITNESS FOR A PARTICULAR PURPOSE AND NONINFRINGEMENT. IN NO EVENT SHALL THE
 * AUTHORS OR COPYRIGHT HOLDERS BE LIABLE FOR ANY CLAIM, DAMAGES OR OTHER
 * LIABILITY, WHETHER IN AN ACTION OF CONTRACT, TORT OR OTHERWISE, ARISING FROM,
 * OUT OF OR IN CONNECTION WITH THE SOFTWARE OR THE USE OR OTHER DEALINGS IN
 * THE SOFTWARE.
 */
package org.spongepowered.asm.mixin.injection.callback;

import com.google.common.base.Strings;
import org.objectweb.asm.Opcodes;
import org.objectweb.asm.Type;
import org.objectweb.asm.tree.*;
import org.spongepowered.asm.mixin.MixinEnvironment;
import org.spongepowered.asm.mixin.injection.Coerce;
import org.spongepowered.asm.mixin.injection.Inject;
import org.spongepowered.asm.mixin.injection.InjectionPoint;
import org.spongepowered.asm.mixin.injection.Surrogate;
import org.spongepowered.asm.mixin.injection.code.Injector;
import org.spongepowered.asm.mixin.injection.struct.InjectionInfo;
import org.spongepowered.asm.mixin.injection.struct.InjectionNodes.InjectionNode;
import org.spongepowered.asm.mixin.injection.struct.Target;
import org.spongepowered.asm.mixin.injection.struct.Target.Extension;
import org.spongepowered.asm.mixin.injection.throwables.InjectionError;
import org.spongepowered.asm.mixin.injection.throwables.InvalidInjectionException;
import org.spongepowered.asm.util.*;

import java.util.*;

/**
 * This class is responsible for generating the bytecode for injected callbacks,
 * for details of usage see {@link Inject &#64;Inject}.
 */
public class CallbackInjector extends Injector {
    
    /**
     * Struct to replace all the horrible state variables from before 
     */
    private class Callback extends InsnList {
        
        /**
         * Handler method
         */
        private final MethodNode handler;
        
        /**
         * HEAD instruction 
         */
        private final AbstractInsnNode head;
        
        /**
         * Target method handle
         */
        final Target target;
        
        /**
         * Target node, callback injected <b>before</b> this node 
         */
        final InjectionNode node;
        
        /**
         * Calculated local variables 
         */
        final LocalVariableNode[] locals;
        
        /**
         * Local variable types
         */
        final Type[] localTypes;
        
        /**
         * The initial frame size based on the target method's arguments
         */
        final int frameSize;

        /**
         * Number of extra arguments above the initial frame size, expected to
         * be locals
         */
        final int extraArgs;

        /**
         * True if the injector is set to capture locals and we acutally <b>can
         * </b> capture the locals (have sufficient info etc.)
         */
        final boolean canCaptureLocals;

        /**
         * True if the target insn is a RETURN opcode
         */
        final boolean isAtReturn;

        /**
         * Callback descriptor without locals
         */
        final String desc;
        
        /**
         * Callback descriptor with locals
         */
        final String descl;
        
        /**
         * Callback argument names, unlike the locals arrays this array does not
         * contain null entries for TOP slots, so each index in this array
         * matches the corresponding argument index in the callback  
         */
        final String[] argNames;
        
        /**
         * Arguments which require a type cast before being LOADed 
         */
//        final Type[] typeCasts;

        /**
         * These two variables keep track of the (additional) stack size
         * required for the two actions we're going to be injecting insns to
         * perform, namely calling the CallbackInfo ctor, and then invoking the
         * callback itself. When we get to the end of this injection we will
         * then set the MAXS value on the target method to its original value
         * plus the larger of the two values.
         */
        Extension ctor, invoke;

        /**
         * Marshal var is the local where we marshal the utility references we
         * need during invoke of the callback, those being the current return
         * value for value-return scenarios (we store the topmost stack entry
         * and then push it into the ctor of the CallbackInfo) and also the
         * CallbackInfo reference itself (we use the same local var for these
         * two purposes because they don't exist at the same time).
         */
        private int marshalVar = -1;
        
        /**
         * True if this callback expects the target method arguments to be
         * passed in. Set to false if {@link #checkDescriptor} determines that
         * the "simple" descriptor matches. 
         */
        private boolean captureArgs = true;

        Callback(MethodNode handler, Target target, final InjectionNode node, final LocalVariableNode[] locals, boolean captureLocals) {
            this.handler = handler;
            this.target = target;
            this.head = target.insns.getFirst();
            this.node = node;
            this.locals = locals;
            this.localTypes = locals != null ? new Type[locals.length] : null;
            this.frameSize = Bytecode.getFirstNonArgLocalIndex(target.arguments, !target.isStatic);
            List<String> argNames = null;
            
            if (locals != null) {
                int baseArgIndex = CallbackInjector.this.isStatic() ? 0 : 1;
                argNames = new ArrayList<String>();
                for (int l = 0; l <= locals.length; l++) {
                    if (l == this.frameSize) {
                        argNames.add(target.returnType == Type.VOID_TYPE ? "ci" : "cir");
                    }
                    if (l < locals.length && locals[l] != null) {
                        this.localTypes[l] = Type.getType(locals[l].desc);
                        if (l >= baseArgIndex) {
                            argNames.add(CallbackInjector.meltSnowman(l, locals[l].name));
                        }
                    }
                }
            }
            
            // Calc number of args for the handler method, additional 1 is to ignore the CallbackInfo arg
            Type[] handlerArgs = Type.getArgumentTypes(this.handler.desc);
            this.extraArgs = Math.max(0, handlerArgs.length - target.arguments.length - 1);
            this.argNames = argNames != null ? argNames.toArray(new String[argNames.size()]) : null;
            this.canCaptureLocals = captureLocals && locals != null && locals.length > this.frameSize;
            this.isAtReturn = this.node.getCurrentTarget() instanceof InsnNode && this.isValueReturnOpcode(this.node.getCurrentTarget().getOpcode());
            this.desc = target.getCallbackDescriptor(this.localTypes, target.arguments);
            this.descl = target.getCallbackDescriptor(true, this.localTypes, target.arguments, this.frameSize, this.extraArgs);
//            this.typeCasts = new Type[this.frameSize + this.extraArgs];
            
            this.invoke = target.extendStack();
            this.ctor = target.extendStack();

            this.invoke.add(target.arguments.length);
            if (this.canCaptureLocals) {
                this.invoke.add(this.localTypes.length - this.frameSize);
            }
        }

        /**
         * Returns true if the supplied opcode represents a <em>non-void</em>
         * RETURN opcode
         * 
         * @param opcode opcode to check
         * @return true if value return
         */
        private boolean isValueReturnOpcode(int opcode) {
            return opcode >= Opcodes.IRETURN && opcode < Opcodes.RETURN;
        }
        
        String getDescriptor() {
            return this.canCaptureLocals ? this.descl : this.desc;
        }
        
        String getDescriptorWithAllLocals() {
            return this.target.getCallbackDescriptor(true, this.localTypes, this.target.arguments, this.frameSize, Short.MAX_VALUE);
        }

        String getCallbackInfoConstructorDescriptor() {
            return this.isAtReturn ? CallbackInfo.getConstructorDescriptor(this.target.returnType) : CallbackInfo.getConstructorDescriptor();
        }

        /**
         * Add an instruction to this callback and increment the appropriate
         * stack sizes
         * 
         * @param insn Instruction to append
         * @param ctorStack true if this insn contributes to the ctor stack
         * @param invokeStack true if this insn contributes to the invoke stack
         */
        void add(AbstractInsnNode insn, boolean ctorStack, boolean invokeStack) {
            this.add(insn, ctorStack, invokeStack, false);
        }
        
        void add(AbstractInsnNode insn, boolean ctorStack, boolean invokeStack, boolean head) {
            if (head) {
                this.target.insns.insertBefore(this.head, insn);
            } else {
                this.add(insn);
            }
            if (ctorStack) {
                this.ctor.add();
            }
            if (invokeStack) {
                this.invoke.add();
            }
        }        
        
        /**
         * Inject our generated code into the method and set the max stack size
         * for the method based on our calculated values
         */
        void inject() {
            this.target.insertBefore(this.node, this);
            this.invoke.apply();
            this.ctor.apply();
        }

        boolean checkDescriptor(String desc) {
            if (this.getDescriptor().equals(desc)) {
                return true; // Descriptor matches exactly, this is good
            }
            
            if (this.target.getSimpleCallbackDescriptor().equals(desc) && !this.canCaptureLocals) {
                this.captureArgs = false;
                return true;
            }
            
            Type[] inTypes = Type.getArgumentTypes(desc);
            Type[] myTypes = Type.getArgumentTypes(this.descl);
            
            if (inTypes.length != myTypes.length) {
                return false;
            }
            
            for (int arg = 0; arg < myTypes.length; arg++) {
                Type type = inTypes[arg];
                if (type.equals(myTypes[arg])) {
                    continue; // Type matches
                }
                
                if (type.getSort() == Type.ARRAY) {
                    return false; // Array types must match exactly
                }

                if (Annotations.getInvisibleParameter(this.handler, Coerce.class, arg) == null) {
                    return false; // No @Coerce specified, types must match
                }

                if (!canCoerce(inTypes[arg], myTypes[arg])) {
//                    if (Injector.canCoerce(myTypes[arg], inTypes[arg])) {
//                        this.typeCasts[arg] = inTypes[arg];
//                    } else {
                        return false; // Can't coerce or cast source type to local type, give up
//                    }
                }
            }
            
            return true;
        }
        
        boolean captureArgs() {
            return this.captureArgs;
        }

        int marshalVar() {
            if (this.marshalVar < 0) {
                this.marshalVar = this.target.allocateLocal();
            }
            
            return this.marshalVar;
        }
        
    }
    
    /**
     * Decorator key for local variables decoration
     */
    private static final String LOCALS_KEY = "locals";

    /**
     * True if cancellable 
     */
    private final boolean cancellable;
    
    /**
     * Local variable capture behaviour
     */
    private final LocalCapture localCapture;
    
    /**
     * ID to return from callbackinfo 
     */
    private final String identifier;
    
    /**
     * Injection point ids
     */
    private final Map<Integer, String> ids = new HashMap<Integer, String>();
    
    /**
     * Total number of times this injector will be injected into the target. If
     * greater than 1 we will cache the generated CallbackInfo
     */
    private int totalInjections = 0;
    private int callbackInfoVar = -1;
    private String lastId, lastDesc;
    private Target lastTarget;
    private String callbackInfoClass;
    
    /**
     * Make a new CallbackInjector with the supplied args
     * 
     * @param info information about this injector
     * @param cancellable True if injections performed by this injector should
     *      be cancellable
     * @param localCapture Local variable capture behaviour
     */
    public CallbackInjector(InjectionInfo info, boolean cancellable, LocalCapture localCapture, String identifier) {
        super(info, "@Inject");
        this.cancellable = cancellable;
        this.localCapture = localCapture;
        this.identifier = identifier;
    }

    /* (non-Javadoc)
     * @see org.spongepowered.asm.mixin.injection.callback.BytecodeInjector
     *      #sanityCheck(org.spongepowered.asm.mixin.injection.callback.Target,
     *      java.util.List)
     */
    @Override
    protected void sanityCheck(Target target, List<InjectionPoint> injectionPoints) {
        super.sanityCheck(target, injectionPoints);
        this.checkTargetModifiers(target, true);
    }
    
    /* (non-Javadoc)
     * @see org.spongepowered.asm.mixin.injection.code.Injector#addTargetNode(
     *      org.spongepowered.asm.mixin.injection.struct.Target, java.util.List,
     *      org.objectweb.asm.tree.AbstractInsnNode, java.util.Set)
     */
    @Override
    protected void addTargetNode(Target target, List<InjectionNode> myNodes, AbstractInsnNode node, Set<InjectionPoint> nominators) {
        InjectionNode injectionNode = target.addInjectionNode(node);
        
        for (InjectionPoint ip : nominators) {
            
            try {
                this.checkTargetForNode(target, injectionNode, ip.getTargetRestriction(this.info));
            } catch (InvalidInjectionException ex) {
                throw new InvalidInjectionException(this.info, String.format("%s selector %s", ip, ex.getMessage()));
            }
            
            String id = ip.getId();
            if (Strings.isNullOrEmpty(id)) {
                continue;
            }
            
            String existingId = this.ids.get(Integer.valueOf(injectionNode.getId()));
            if (existingId != null && !existingId.equals(id)) {
                Injector.logger.warn("Conflicting id for {} insn in {}, found id {} on {}, previously defined as {}", Bytecode.getOpcodeName(node),
                        target.toString(), id, this.info, existingId);
                break;
            }
            
            this.ids.put(Integer.valueOf(injectionNode.getId()), id);
        }
        
        myNodes.add(injectionNode);
        this.totalInjections++;
    }
    
    @Override
    protected void preInject(Target target, InjectionNode node) {
<<<<<<< HEAD
        if (this.localCapture.isCaptureLocals() || this.localCapture.isPrintLocals()) {
            LocalVariableNode[] locals = Locals.getLocalsAt(target.getEnvironment(), this.classNode, target.method, node.getCurrentTarget());
=======
        if ((this.localCapture.isCaptureLocals() || this.localCapture.isPrintLocals()) && !node.hasDecoration(CallbackInjector.LOCALS_KEY)) {
            LocalVariableNode[] locals = Locals.getLocalsAt(this.classNode, target.method, node.getCurrentTarget());
>>>>>>> c9586f54
            for (int j = 0; j < locals.length; j++) {
                if (locals[j] != null && locals[j].desc != null && locals[j].desc.startsWith("Lorg/spongepowered/asm/mixin/injection/callback/")) {
                    locals[j] = null;
                }
            }
            node.<LocalVariableNode[]>decorate(CallbackInjector.LOCALS_KEY, locals);
        }
    }

    /* (non-Javadoc)
     * @see org.spongepowered.asm.mixin.injection.callback.BytecodeInjector
     *      #inject(org.spongepowered.asm.mixin.injection.callback.Target,
     *      org.objectweb.asm.tree.AbstractInsnNode)
     */
    @Override
    protected void inject(Target target, InjectionNode node) {
        LocalVariableNode[] locals = node.<LocalVariableNode[]>getDecoration(CallbackInjector.LOCALS_KEY);
        this.inject(new Callback(this.methodNode, target, node, locals, this.localCapture.isCaptureLocals()));
    }

    /**
     * Generate the actual bytecode for the callback
     * 
     * @param callback callback handle
     */
    private void inject(final Callback callback) {
        if (this.localCapture.isPrintLocals()) {
            this.printLocals(callback);
            this.info.addCallbackInvocation(this.methodNode);
            return;
        }
        
        // The actual callback method, to start with this is set to the handler
        // method but we will redirect to our generated handler if the signature
        // is invalid and we have to generate an error handler stub method
        MethodNode callbackMethod = this.methodNode;

        if (!callback.checkDescriptor(this.methodNode.desc)) {
            if (this.info.getTargetCount() > 1) {
                return; // Look for a match in other targets before failing
            }

            if (callback.canCaptureLocals) {
                // First check whether there is a compatible method in the class
                // the method must have an identical name and an appropriate
                // signature for the current locals. This allows silent failover
                // if changes to the local variable table are EXPECTED for some
                // reason.
                MethodNode surrogateHandler = Bytecode.findMethod(this.classNode, this.methodNode.name, callback.getDescriptor());
                if (surrogateHandler != null && Annotations.getVisible(surrogateHandler, Surrogate.class) != null) {
                    // Found a matching method, use it
                    callbackMethod = surrogateHandler;
                } else {
                    // No matching method, generate a message to bitch about it
                    String message = this.generateBadLVTMessage(callback);
                    
                    switch (this.localCapture) {
                        case CAPTURE_FAILEXCEPTION:
                            Injector.logger.error("Injection error: {}", message);
                            callbackMethod = this.generateErrorMethod(callback, "org/spongepowered/asm/mixin/injection/throwables/InjectionError",
                                    message);
                            break;
                        case CAPTURE_FAILSOFT:
                            Injector.logger.warn("Injection warning: {}", message);
                            return;
                        default:
                            Injector.logger.error("Critical injection failure: {}", message);
                            throw new InjectionError(message);
                    }
                }
            } else {
                // Check whether user is just using the wrong CallbackInfo type
                String returnableSig = this.methodNode.desc.replace(
                        "Lorg/spongepowered/asm/mixin/injection/callback/CallbackInfo;",
                        "Lorg/spongepowered/asm/mixin/injection/callback/CallbackInfoReturnable;");

                if (callback.checkDescriptor(returnableSig)) {
                    // Switching out CallbackInfo for CallbackInfoReturnable
                    // worked, so notify the user that they done derped
                    throw new InvalidInjectionException(this.info, "Invalid descriptor on " + this.info + "! CallbackInfoReturnable is required!");  
                }
                
                MethodNode surrogateHandler = Bytecode.findMethod(this.classNode, this.methodNode.name, callback.getDescriptor());
                if (surrogateHandler != null && Annotations.getVisible(surrogateHandler, Surrogate.class) != null) {
                    // Found a matching surrogate method, use it
                    callbackMethod = surrogateHandler;
                } else {
                    throw new InvalidInjectionException(this.info, "Invalid descriptor on " + this.info + "! Expected " + callback.getDescriptor()
                            + " but found " + this.methodNode.desc);
                }
            }
        }
        
        this.dupReturnValue(callback);
        if (this.cancellable || this.totalInjections > 1) {
            this.createCallbackInfo(callback, true);
        }
        this.invokeCallback(callback, callbackMethod);
        this.injectCancellationCode(callback);
        
        callback.inject();
        this.info.notifyInjected(callback.target);
    }

    /**
     * Generate the "bad local variable table" message
     * 
     * @param callback callback handle
     * @return generated message
     */
    private String generateBadLVTMessage(final Callback callback) {
        int position = callback.target.indexOf(callback.node);
        int targetArgc = callback.target.arguments.length + 1;
        List<String> expected = CallbackInjector.summariseLocals(this.methodNode.desc, targetArgc, 255);
        List<String> found = CallbackInjector.summariseLocals(callback.getDescriptorWithAllLocals(), targetArgc, expected.size());
        if (expected.equals(found)) {
            return String.format("Invalid descriptor on %s! Expected %s but found %s", this.info, callback.getDescriptor(), this.methodNode.desc);
        }
        List<String> available = CallbackInjector.summariseLocals(callback.getDescriptorWithAllLocals(), targetArgc, 255);
        return String.format("LVT in %s has incompatible changes at opcode %d in callback %s.\n Expected: %s\n    Found: %s\nAvailable: %s",
                callback.target, position, this.info, expected, found, available);
    }

    /**
     * Generates a method which throws an error
     * 
     * @param callback callback handle
     * @param errorClass error class to throw
     * @param message message for the error
     * @return generated method
     */
    private MethodNode generateErrorMethod(Callback callback, String errorClass, String message) {
        MethodNode method = this.info.addMethod(this.methodNode.access, this.methodNode.name + "$missing", callback.getDescriptor());
        method.maxLocals = Bytecode.getFirstNonArgLocalIndex(Type.getArgumentTypes(callback.getDescriptor()), !this.isStatic);
        method.maxStack = 3;
        InsnList insns = method.instructions;
        insns.add(new TypeInsnNode(Opcodes.NEW, errorClass));
        insns.add(new InsnNode(Opcodes.DUP));
        insns.add(new LdcInsnNode(message));
        insns.add(new MethodInsnNode(Opcodes.INVOKESPECIAL, errorClass, Constants.CTOR, "(Ljava/lang/String;)V", false));
        insns.add(new InsnNode(Opcodes.ATHROW));
        return method;
    }
    
    /**
     * Pretty-print local variable information to stderr
     * 
     * @param callback callback handle
     */
    private void printLocals(final Callback callback) {
        Type[] args = Type.getArgumentTypes(callback.getDescriptorWithAllLocals());
        SignaturePrinter methodSig = new SignaturePrinter(callback.target.method, callback.argNames);
        SignaturePrinter handlerSig = new SignaturePrinter(this.info.getMethodName(), callback.target.returnType, args, callback.argNames);
        handlerSig.setModifiers(this.methodNode);
        
        PrettyPrinter printer = new PrettyPrinter();
        printer.kv("Target Class", this.classNode.name.replace('/', '.'));
        printer.kv("Target Method", methodSig);
        printer.kv("Target Max LOCALS", callback.target.getMaxLocals());
        printer.kv("Initial Frame Size", callback.frameSize);
        printer.kv("Callback Name", this.info.getMethodName());
        printer.kv("Instruction", "%s %s", callback.node.getClass().getSimpleName(),
                Bytecode.getOpcodeName(callback.node.getCurrentTarget().getOpcode()));
        printer.hr();
        if (callback.locals.length > callback.frameSize) {
            printer.add("  %s  %20s  %s", "LOCAL", "TYPE", "NAME");
            for (int l = 0; l < callback.locals.length; l++) {
                String marker = l == callback.frameSize ? ">" : " ";
                if (callback.locals[l] != null) {
                    printer.add("%s [%3d]  %20s  %-50s %s", marker, l, SignaturePrinter.getTypeName(callback.localTypes[l], false),
                            CallbackInjector.meltSnowman(l, callback.locals[l].name), l >= callback.frameSize ? "<capture>" : "");
                } else {
                    boolean isTop = l > 0 && callback.localTypes[l - 1] != null && callback.localTypes[l - 1].getSize() > 1;
                    printer.add("%s [%3d]  %20s", marker, l, isTop ? "<top>" : "-");
                }
            }
            printer.hr();
        }
        printer.add().add("/**").add(" * Expected callback signature").add(" * /");
        printer.add("%s {", handlerSig);
        printer.add("    // Method body").add("}").add().print(System.err);
    }

    /**
     * @param callback callback handle
     * @param store store the callback info in a local variable
     */
    private void createCallbackInfo(final Callback callback, boolean store) {
        // Reset vars on new target
        if (callback.target != this.lastTarget) {
            this.lastId = null;
            this.lastDesc = null;
        }
        this.lastTarget = callback.target;

        String id = this.getIdentifier(callback);
        String desc = callback.getCallbackInfoConstructorDescriptor();
        
        // If ID and descriptor match, and if we're not handling a returnable or cancellable CI, just re-use the last one
        if (id.equals(this.lastId) && desc.equals(this.lastDesc) && !callback.isAtReturn && !this.cancellable) {
            return;
        }

        this.instanceCallbackInfo(callback, id, desc, store);
    }

    /**
     * @param callback callback handle
     */
    private void loadOrCreateCallbackInfo(final Callback callback) {
        if (this.cancellable || this.totalInjections > 1) {
            callback.add(new VarInsnNode(Opcodes.ALOAD, this.callbackInfoVar), false, true);
        } else {
            this.createCallbackInfo(callback, false);
        }
    }

    /**
     * If this is a ReturnEventInfo AND we are right before a RETURN opcode (so
     * we can expect the *original* return value to be on the stack, then we dup
     * the return value into a local var so we can push it later when we invoke
     * the ReturnEventInfo ctor
     * 
     * @param callback callback handle
     */
    private void dupReturnValue(final Callback callback) {
        if (!callback.isAtReturn) {
            return;
        }
        
        int dupCode = callback.target.returnType.getSize() == 1 ? Opcodes.DUP : Opcodes.DUP2;
        callback.add(new InsnNode(dupCode));
        callback.add(new VarInsnNode(callback.target.returnType.getOpcode(Opcodes.ISTORE), callback.marshalVar()));
    }

    /**
     * @param callback callback handle
     * @param id callback id
     * @param desc constructor descriptor
     * @param store true if storing in a local, false if this is happening at an
     *      invoke
     */
    protected void instanceCallbackInfo(final Callback callback, String id, String desc, boolean store) {
        this.lastId = id;
        this.lastDesc = desc;
        this.callbackInfoVar = callback.marshalVar();
        this.callbackInfoClass = callback.target.getCallbackInfoClass();
        
        // If we were going to store the CI anyway, and if we need it again, and if the current injection isn't at
        // return or cancellable, inject the CI creation at the method head so that it's available everywhere
        boolean head = store && this.totalInjections > 1 && !callback.isAtReturn && !this.cancellable;
        
        callback.add(new TypeInsnNode(Opcodes.NEW, this.callbackInfoClass), true, !store, head);
        callback.add(new InsnNode(Opcodes.DUP), true, true, head);
        callback.add(new LdcInsnNode(id), true, !store, head);
        callback.add(new InsnNode(this.cancellable ? Opcodes.ICONST_1 : Opcodes.ICONST_0), true, !store, head);

        if (callback.isAtReturn) {
            callback.add(new VarInsnNode(callback.target.returnType.getOpcode(Opcodes.ILOAD), callback.marshalVar()), true, !store);
            callback.add(new MethodInsnNode(Opcodes.INVOKESPECIAL,
                    this.callbackInfoClass, Constants.CTOR, desc, false));
        } else {
            callback.add(new MethodInsnNode(Opcodes.INVOKESPECIAL,
                    this.callbackInfoClass, Constants.CTOR, desc, false), false, false, head);
        }
        
        if (store) {
            callback.target.addLocalVariable(this.callbackInfoVar, "callbackInfo" + this.callbackInfoVar, "L" + this.callbackInfoClass + ";");
            callback.add(new VarInsnNode(Opcodes.ASTORE, this.callbackInfoVar), false, false, head);
        }
    }

    /**
     * @param callback callback handle
     */
    private void invokeCallback(final Callback callback, final MethodNode callbackMethod) {
        // Push "this" onto the stack if the callback is not static
        if (!this.isStatic) {
            callback.add(new VarInsnNode(Opcodes.ALOAD, 0), false, true);
        }

        // Push the target method's parameters onto the stack
        if (callback.captureArgs()) {
            Bytecode.loadArgs(callback.target.arguments, callback, this.isStatic ? 0 : 1, -1); //, callback.typeCasts);
        }
        
        // Push the callback info onto the stack
        this.loadOrCreateCallbackInfo(callback);
        
        // (Maybe) push the locals onto the stack
        if (callback.canCaptureLocals) {
            Locals.loadLocals(callback.localTypes, callback, callback.frameSize, callback.extraArgs);
        }
        
        // Call the callback!
        this.invokeHandler(callback, callbackMethod);
    }

    /**
     * Get the identifier to use for the specified callback. If an id was
     * specified by the end user on the annotation then use the value specified,
     * otherwise defaults to the target method name.
     * 
     * @param callback Callback being injected
     * @return Identifier to use
     */
    private String getIdentifier(Callback callback) {
        String baseId = Strings.isNullOrEmpty(this.identifier) ? callback.target.method.name : this.identifier;
        String locationId = this.ids.get(Integer.valueOf(callback.node.getId()));
        return baseId + (Strings.isNullOrEmpty(locationId) ? "" : ":" + locationId);
    }

    /**
     * if (e.isCancelled()) return e.getReturnValue();
     * 
     * @param callback callback handle
     */
    protected void injectCancellationCode(final Callback callback) {
        if (!this.cancellable) {
            return;
        }
        
        callback.add(new VarInsnNode(Opcodes.ALOAD, this.callbackInfoVar));
        callback.add(new MethodInsnNode(Opcodes.INVOKEVIRTUAL, this.callbackInfoClass, CallbackInfo.getIsCancelledMethodName(),
                CallbackInfo.getIsCancelledMethodSig(), false));

        LabelNode notCancelled = new LabelNode();
        callback.add(new JumpInsnNode(Opcodes.IFEQ, notCancelled));

        // If this is a void method, just injects a RETURN opcode, otherwise we
        // need to get the return value from the EventInfo
        this.injectReturnCode(callback);

        callback.add(notCancelled);
    }

    /**
     * Inject the appropriate return code for the method type
     * 
     * @param callback callback handle
     */
    protected void injectReturnCode(final Callback callback) {
        if (callback.target.returnType.equals(Type.VOID_TYPE)) {
            // Void method, so just return void
            callback.add(new InsnNode(Opcodes.RETURN));
        } else {
            // Non-void method, so work out which accessor to call to get the
            // return value, and return it
            callback.add(new VarInsnNode(Opcodes.ALOAD, callback.marshalVar()));
            String accessor = CallbackInfoReturnable.getReturnAccessor(callback.target.returnType);
            String descriptor = CallbackInfoReturnable.getReturnDescriptor(callback.target.returnType);
            callback.add(new MethodInsnNode(Opcodes.INVOKEVIRTUAL, this.callbackInfoClass, accessor, descriptor, false));
            if (callback.target.returnType.getSort() >= Type.ARRAY) {
                callback.add(new TypeInsnNode(Opcodes.CHECKCAST, callback.target.returnType.getInternalName()));
            }
            callback.add(new InsnNode(callback.target.returnType.getOpcode(Opcodes.IRETURN)));
        }
    }
    
    /**
     * Explicit to avoid creation of synthetic accessor
     * 
     * @return true if the target method is static
     */
    protected boolean isStatic() {
        return this.isStatic;
    }

    private static List<String> summariseLocals(String desc, int pos, int count) {
        return CallbackInjector.summariseLocals(Type.getArgumentTypes(desc), pos, count);
    }

    private static List<String> summariseLocals(Type[] locals, int pos, int count) {
        List<String> list = new ArrayList<String>();
        if (locals != null) {
            for (; pos < locals.length && list.size() < count; pos++) {
                if (locals[pos] != null) {
                    list.add(locals[pos].toString());
                }
            }
        }
        return list;
    }

    static String meltSnowman(int index, String varName) {
        return varName != null && Constants.UNICODE_SNOWMAN == varName.charAt(0) ? "var" + index : varName;
    }
    
}<|MERGE_RESOLUTION|>--- conflicted
+++ resolved
@@ -416,13 +416,8 @@
     
     @Override
     protected void preInject(Target target, InjectionNode node) {
-<<<<<<< HEAD
-        if (this.localCapture.isCaptureLocals() || this.localCapture.isPrintLocals()) {
+        if ((this.localCapture.isCaptureLocals() || this.localCapture.isPrintLocals()) && !node.hasDecoration(CallbackInjector.LOCALS_KEY)) {
             LocalVariableNode[] locals = Locals.getLocalsAt(target.getEnvironment(), this.classNode, target.method, node.getCurrentTarget());
-=======
-        if ((this.localCapture.isCaptureLocals() || this.localCapture.isPrintLocals()) && !node.hasDecoration(CallbackInjector.LOCALS_KEY)) {
-            LocalVariableNode[] locals = Locals.getLocalsAt(this.classNode, target.method, node.getCurrentTarget());
->>>>>>> c9586f54
             for (int j = 0; j < locals.length; j++) {
                 if (locals[j] != null && locals[j].desc != null && locals[j].desc.startsWith("Lorg/spongepowered/asm/mixin/injection/callback/")) {
                     locals[j] = null;
