--- conflicted
+++ resolved
@@ -24,26 +24,9 @@
  */
 package org.spongepowered.asm.mixin;
 
-<<<<<<< HEAD
 import org.apache.logging.log4j.Level;
 import org.apache.logging.log4j.LogManager;
 import org.apache.logging.log4j.Logger;
-=======
-import java.util.ArrayList;
-import java.util.Collections;
-import java.util.HashMap;
-import java.util.HashSet;
-import java.util.List;
-import java.util.Locale;
-import java.util.Map;
-import java.util.Set;
-
-import org.spongepowered.asm.logging.Level;
-import org.spongepowered.asm.logging.ILogger;
-import org.spongepowered.asm.launch.GlobalProperties;
-import org.spongepowered.asm.launch.GlobalProperties.Keys;
-import org.spongepowered.asm.launch.MixinBootstrap;
->>>>>>> c9586f54
 import org.objectweb.asm.Opcodes;
 import org.spongepowered.asm.mixin.extensibility.IEnvironmentTokenProvider;
 import org.spongepowered.asm.mixin.extensibility.IMixinConfig;
@@ -875,30 +858,7 @@
 
     private CompatibilityLevel compatibility;
 
-<<<<<<< HEAD
-    private static final Logger logger = LogManager.getLogger("mixin");
-=======
-    /**
-     * Current (active) environment phase, set to NOT_INITIALISED until the
-     * phases have been populated
-     */
-    private static Phase currentPhase = Phase.NOT_INITIALISED;
-    
-    /**
-     * Current compatibility level
-     */
-    private static CompatibilityLevel compatibility;
-    
-    /**
-     * Show debug header info on first environment construction
-     */
-    private static boolean showHeader = true;
-    
-    /**
-     * Logger 
-     */
     private static final ILogger logger = MixinService.getService().getLogger("mixin");
->>>>>>> c9586f54
 
     private final Profiler profiler = new Profiler();
 
@@ -953,21 +913,12 @@
             printer.kv("Code source", codeSource);
             printer.kv("Internal Version", version);
             printer.kv("Java Version", "%s (supports compatibility %s)", JavaVersion.current(), CompatibilityLevel.getSupportedVersions());
-<<<<<<< HEAD
             printer.kv("Default Compatibility Level", getCompatibilityLevel());
-            printer.kv("Detected ASM API Version", ASM.getApiVersionString());
-            printer.kv("Detected ASM Supports Java", ASM.getClassVersionString()).hr();
-            printer.kv("Service Name", serviceName);
-            printer.kv("Mixin Service Class", this.service.getClass().getName());
-=======
-            printer.kv("Default Compatibility Level", MixinEnvironment.getCompatibilityLevel());
             printer.kv("Detected ASM Version", ASM.getVersionString());
             printer.kv("Detected ASM Supports Java", ASM.getClassVersionString()).hr();
             printer.kv("Service Name", serviceName);
             printer.kv("Mixin Service Class", this.service.getClass().getName());
-            printer.kv("Global Property Service Class", MixinService.getGlobalPropertyService().getClass().getName());
             printer.kv("Logger Adapter Type", MixinService.getService().getLogger("mixin").getType()).hr();
->>>>>>> c9586f54
             for (Option option : Option.values()) {
                 StringBuilder indent = new StringBuilder();
                 for (int i = 0; i < option.depth; i++) {
@@ -1122,55 +1073,7 @@
 
     @Override
     public String toString() {
-<<<<<<< HEAD
         return String.format("%s", this.getClass().getSimpleName());
-=======
-        return String.format("%s[%s]", this.getClass().getSimpleName(), this.phase);
-    }
-    
-    /**
-     * Get the current phase, triggers initialisation if necessary
-     */
-    private static Phase getCurrentPhase() {
-        if (MixinEnvironment.currentPhase == Phase.NOT_INITIALISED) {
-            MixinEnvironment.init(Phase.PREINIT);
-        }
-        
-        return MixinEnvironment.currentPhase;
-    }
-    
-    /**
-     * Initialise the mixin environment in the specified phase
-     * 
-     * @param phase initial phase
-     */
-    @SuppressWarnings("deprecation")
-    public static void init(Phase phase) {
-        if (MixinEnvironment.currentPhase == Phase.NOT_INITIALISED) {
-            MixinEnvironment.currentPhase = phase;
-            MixinEnvironment env = MixinEnvironment.getEnvironment(phase);
-            Profiler.setActive(env.getOption(Option.DEBUG_PROFILER));
-            
-            // AMS - Temp wiring to avoid merging multiphase
-            IMixinService service = MixinService.getService();
-            if (service instanceof MixinServiceAbstract) {
-                ((MixinServiceAbstract)service).wire(phase, new PhaseConsumer());
-            }
-        }
-    }
-    
-    /**
-     * Get the mixin environment for the specified phase
-     * 
-     * @param phase phase to fetch environment for
-     * @return the environment
-     */
-    public static MixinEnvironment getEnvironment(Phase phase) {
-        if (phase == null) {
-            return Phase.DEFAULT.getEnvironment();
-        }
-        return phase.getEnvironment();
->>>>>>> c9586f54
     }
 
     public CompatibilityLevel getCompatibilityLevel() {
@@ -1228,14 +1131,9 @@
      * @return profiler
      * @deprecated use Profiler.getProfiler("mixin")
      */
-<<<<<<< HEAD
-    public Profiler getProfiler() {
-        return profiler;
-=======
     @Deprecated
     public static Profiler getProfiler() {
         return Profiler.getProfiler("mixin");
->>>>>>> c9586f54
     }
 
     public void registerErrorHandlerClass(String handlerClassName) {
