--- conflicted
+++ resolved
@@ -24,17 +24,9 @@
  */
 package org.spongepowered.asm.mixin.transformer;
 
-<<<<<<< HEAD
 import com.google.common.collect.ImmutableList;
 import org.apache.logging.log4j.LogManager;
 import org.apache.logging.log4j.Logger;
-=======
-import java.lang.annotation.Annotation;
-import java.util.*;
-import java.util.Map.Entry;
-
-import org.spongepowered.asm.logging.ILogger;
->>>>>>> c9586f54
 import org.objectweb.asm.Label;
 import org.objectweb.asm.Opcodes;
 import org.objectweb.asm.Type;
@@ -61,11 +53,6 @@
 import org.spongepowered.asm.service.MixinService;
 import org.spongepowered.asm.util.*;
 import org.spongepowered.asm.util.Bytecode.DelegateInitialiser;
-<<<<<<< HEAD
-=======
-import org.spongepowered.asm.util.Constants;
-import org.spongepowered.asm.util.ConstraintParser;
->>>>>>> c9586f54
 import org.spongepowered.asm.util.ConstraintParser.Constraint;
 import org.spongepowered.asm.util.perf.Profiler;
 import org.spongepowered.asm.util.perf.Profiler.Section;
@@ -138,12 +125,8 @@
     /**
      * Internal struct for representing a range
      */
-<<<<<<< HEAD
-    public class Range {
-=======
     class Range {
 
->>>>>>> c9586f54
         /**
          * Start of the range
          */
@@ -251,16 +234,7 @@
      * Target class info 
      */
     protected final ClassInfo targetClassInfo;
-<<<<<<< HEAD
-
-=======
-    
-    /**
-     * Profiler 
-     */
-    protected final Profiler profiler = Profiler.getProfiler("mixin");
-    
->>>>>>> c9586f54
+
     /**
      * Audit trail (if available); 
      */
@@ -329,14 +303,8 @@
             
             for (ApplicatorPass pass : ApplicatorPass.values()) {
                 activity.next("%s Applicator Phase", pass);
-<<<<<<< HEAD
-                final Profiler profiler = context.getEnvironment().getProfiler();
-                Section timer = profiler.begin("pass", pass.name().toLowerCase(Locale.ROOT));
-                Activity applyActivity = this.activities.begin("Mixin");
-=======
                 Section timer = this.profiler.begin("pass", pass.name().toLowerCase(Locale.ROOT));
                 IActivity applyActivity = this.activities.begin("Mixin");
->>>>>>> c9586f54
                 for (Iterator<MixinTargetContext> iter = mixinContexts.iterator(); iter.hasNext();) {
                     current = iter.next();
                     applyActivity.next(current.toString());
@@ -1051,33 +1019,6 @@
     private static String fieldKey(FieldInsnNode fieldNode) {
         return String.format("%s:%s", fieldNode.desc, fieldNode.name);
     }
-<<<<<<< HEAD
-    
-    /**
-     * Apply nesting attributes from the mixin to the target.
-     * 
-     * <p><strong>NOT YET SUPPORTED!</strong></p>
-     */
-    protected void applyNesting(MixinTargetContext mixin) {
-       
-        String nestHostClass = mixin.getNestHostClass();
-        List<String> nestMembers = mixin.getNestMembers();
-        if ((nestHostClass == null && nestMembers == null) || (nestMembers != null && nestMembers.size() == 0)) {
-            return;
-        }
-        
-        if (!context.getEnvironment().getCompatibilityLevel().supports(LanguageFeatures.NESTING)) {
-            // Shouldn't get here because we should error out during the initial scan, but you never know
-            throw new InvalidMixinException(mixin,
-                    String.format("%s contains nesting information but the current compatibility level does not support class nesting attributes",
-                    mixin));
-        }
-        
-        // TODO Nesting not done yet, just log an error for now that we're not applying these attributes
-        this.logger.error("NESTING not supported in this version of Mixin. {} nesting attributes will not be applied to the target", mixin);
-    }
-=======
->>>>>>> c9586f54
 
     /**
      * Scan for injector methods and injection points
