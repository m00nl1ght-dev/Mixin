--- conflicted
+++ resolved
@@ -24,7 +24,6 @@
  */
 package org.spongepowered.asm.mixin.transformer;
 
-<<<<<<< HEAD
 import com.google.common.collect.ImmutableList;
 import com.google.common.collect.ImmutableSet;
 import org.apache.logging.log4j.Level;
@@ -33,34 +32,6 @@
 import org.objectweb.asm.Opcodes;
 import org.objectweb.asm.tree.*;
 import org.spongepowered.asm.mixin.*;
-=======
-import java.util.ArrayList;
-import java.util.Collections;
-import java.util.HashMap;
-import java.util.HashSet;
-import java.util.Iterator;
-import java.util.LinkedHashSet;
-import java.util.List;
-import java.util.Map;
-import java.util.Set;
-
-import org.spongepowered.asm.logging.Level;
-import org.spongepowered.asm.logging.ILogger;
-import org.objectweb.asm.Opcodes;
-import org.objectweb.asm.tree.AbstractInsnNode;
-import org.objectweb.asm.tree.ClassNode;
-import org.objectweb.asm.tree.FieldInsnNode;
-import org.objectweb.asm.tree.FieldNode;
-import org.objectweb.asm.tree.FrameNode;
-import org.objectweb.asm.tree.InnerClassNode;
-import org.objectweb.asm.tree.MethodInsnNode;
-import org.objectweb.asm.tree.MethodNode;
-import org.spongepowered.asm.mixin.Final;
-import org.spongepowered.asm.mixin.MixinEnvironment;
-import org.spongepowered.asm.mixin.Mutable;
-import org.spongepowered.asm.mixin.Shadow;
-import org.spongepowered.asm.mixin.Unique;
->>>>>>> c9586f54
 import org.spongepowered.asm.mixin.extensibility.IMixinInfo;
 import org.spongepowered.asm.mixin.gen.Accessor;
 import org.spongepowered.asm.mixin.gen.Invoker;
@@ -76,13 +47,7 @@
 import org.spongepowered.asm.util.perf.Profiler;
 import org.spongepowered.asm.util.perf.Profiler.Section;
 
-<<<<<<< HEAD
 import java.util.*;
-=======
-import com.google.common.base.Strings;
-import com.google.common.collect.ImmutableList;
-import com.google.common.collect.ImmutableSet;
->>>>>>> c9586f54
 
 /**
  * Information about a class, used as a way of keeping track of class hierarchy
@@ -676,13 +641,11 @@
         }
     }
 
-<<<<<<< HEAD
+    private static final ILogger logger = MixinService.getService().getLogger("mixin");
+    
+    private static final Profiler profiler = Profiler.getProfiler("meta"); // TODO
+    
     public static class Cache {
-=======
-    private static final ILogger logger = MixinService.getService().getLogger("mixin");
-    
-    private static final Profiler profiler = Profiler.getProfiler("meta");
->>>>>>> c9586f54
 
         private final Map<String, ClassInfo> classes = new HashMap<String, ClassInfo>();
 
@@ -891,12 +854,7 @@
             }
 
             this.isProbablyStatic = isProbablyStatic;
-<<<<<<< HEAD
-            this.outerName = outerName;
             this.methodMapper = new MethodMapper(this);
-=======
-            this.methodMapper = new MethodMapper(MixinEnvironment.getCurrentEnvironment(), this);
->>>>>>> c9586f54
             this.signature = ClassSignature.ofLazy(classNode);
             
             int access = classNode.access;
