--- conflicted
+++ resolved
@@ -146,11 +146,7 @@
     
     protected final MixinEnvironment env;
     
-<<<<<<< HEAD
-    protected final Profiler profiler;
-=======
     protected final Profiler profiler = Profiler.getProfiler("mixin");
->>>>>>> c9586f54
     
     protected final ActivityStack activities = new ActivityStack();
 
