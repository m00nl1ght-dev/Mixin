/*
 * This file is part of Mixin, licensed under the MIT License (MIT).
 *
 * Copyright (c) SpongePowered <https://www.spongepowered.org>
 * Copyright (c) contributors
 *
 * Permission is hereby granted, free of charge, to any person obtaining a copy
 * of this software and associated documentation files (the "Software"), to deal
 * in the Software without restriction, including without limitation the rights
 * to use, copy, modify, merge, publish, distribute, sublicense, and/or sell
 * copies of the Software, and to permit persons to whom the Software is
 * furnished to do so, subject to the following conditions:
 *
 * The above copyright notice and this permission notice shall be included in
 * all copies or substantial portions of the Software.
 *
 * THE SOFTWARE IS PROVIDED "AS IS", WITHOUT WARRANTY OF ANY KIND, EXPRESS OR
 * IMPLIED, INCLUDING BUT NOT LIMITED TO THE WARRANTIES OF MERCHANTABILITY,
 * FITNESS FOR A PARTICULAR PURPOSE AND NONINFRINGEMENT. IN NO EVENT SHALL THE
 * AUTHORS OR COPYRIGHT HOLDERS BE LIABLE FOR ANY CLAIM, DAMAGES OR OTHER
 * LIABILITY, WHETHER IN AN ACTION OF CONTRACT, TORT OR OTHERWISE, ARISING FROM,
 * OUT OF OR IN CONNECTION WITH THE SOFTWARE OR THE USE OR OTHER DEALINGS IN
 * THE SOFTWARE.
 */
package org.spongepowered.asm.mixin.transformer;

import java.io.IOException;
import java.lang.annotation.Annotation;
import java.util.ArrayList;
import java.util.Collection;
import java.util.Collections;
import java.util.HashSet;
import java.util.List;
import java.util.Set;

import org.spongepowered.asm.logging.Level;
import org.spongepowered.asm.logging.ILogger;
import org.objectweb.asm.ClassReader;
import org.objectweb.asm.Handle;
import org.objectweb.asm.MethodVisitor;
import org.objectweb.asm.Opcodes;
import org.objectweb.asm.Type;
import org.objectweb.asm.tree.AnnotationNode;
import org.objectweb.asm.tree.ClassNode;
import org.objectweb.asm.tree.FieldNode;
import org.objectweb.asm.tree.InnerClassNode;
import org.objectweb.asm.tree.InvokeDynamicInsnNode;
import org.objectweb.asm.tree.MethodNode;
import org.spongepowered.asm.mixin.Implements;
import org.spongepowered.asm.mixin.Mixin;
import org.spongepowered.asm.mixin.MixinEnvironment;
import org.spongepowered.asm.mixin.MixinEnvironment.CompatibilityLevel;
import org.spongepowered.asm.mixin.MixinEnvironment.Option;
import org.spongepowered.asm.mixin.Overwrite;
import org.spongepowered.asm.mixin.Pseudo;
import org.spongepowered.asm.mixin.Shadow;
import org.spongepowered.asm.mixin.Unique;
import org.spongepowered.asm.mixin.extensibility.IMixinConfig;
import org.spongepowered.asm.mixin.extensibility.IMixinConfigPlugin;
import org.spongepowered.asm.mixin.extensibility.IMixinInfo;
import org.spongepowered.asm.mixin.injection.Surrogate;
import org.spongepowered.asm.mixin.injection.struct.InjectionInfo;
import org.spongepowered.asm.mixin.transformer.ClassInfo.Method;
import org.spongepowered.asm.mixin.transformer.ext.Extensions;
import org.spongepowered.asm.mixin.transformer.throwables.InvalidMixinException;
import org.spongepowered.asm.mixin.transformer.throwables.MixinReloadException;
import org.spongepowered.asm.mixin.transformer.throwables.MixinTargetAlreadyLoadedException;
import org.spongepowered.asm.service.IClassTracker;
import org.spongepowered.asm.service.IMixinService;
import org.spongepowered.asm.service.MixinService;
import org.spongepowered.asm.util.Annotations;
import org.spongepowered.asm.util.Bytecode;
import org.spongepowered.asm.util.LanguageFeatures;
import org.spongepowered.asm.util.asm.ASM;
import org.spongepowered.asm.util.asm.MethodNodeEx;
import org.spongepowered.asm.util.perf.Profiler;
import org.spongepowered.asm.util.perf.Profiler.Section;

import com.google.common.base.Functions;
import com.google.common.collect.Iterables;
import com.google.common.collect.Lists;

/**
 * Runtime information bundle about a mixin
 */
public class MixinInfo implements Comparable<MixinInfo>, IMixinInfo {
    
    /**
     * Class variant, used to determine subtype
     */
    enum Variant {
        
        /**
         * Standard mixin
         */
        STANDARD,
        
        /**
         * Interface mixin
         */
        INTERFACE,
        
        /**
         * Accessor mixin (interface mixin containing only accessors)
         */
        ACCESSOR,
        
        /**
         * Type proxy
         */
        PROXY
        
    }
    
    /**
     * A MethodNode in a mixin
     */
    class MixinMethodNode extends MethodNodeEx {
        
        public MixinMethodNode(int access, String name, String desc, String signature, String[] exceptions) {
            super(access, name, desc, signature, exceptions, MixinInfo.this);
        }
        
        @Override
        public void visitInvokeDynamicInsn(String name, String descriptor, Handle bootstrapMethodHandle, Object... bootstrapMethodArguments) {
            // Create a shallow copy of the bootstrap method args because the
            // base implementation just passes the array by reference. This
            // causes any changes applied to the cloned classnode to leak into
            // the "master" ClassNode! 
            Object[] bsmArgs = new Object[bootstrapMethodArguments.length];
            System.arraycopy(bootstrapMethodArguments, 0, bsmArgs, 0, bootstrapMethodArguments.length);
            this.instructions.add(new InvokeDynamicInsnNode(name, descriptor, bootstrapMethodHandle, bsmArgs));
        }

        public boolean isInjector() {
            return (this.getInjectorAnnotation() != null || this.isSurrogate());
        }

        public boolean isSurrogate() {
            return this.getVisibleAnnotation(Surrogate.class) != null;
        }

        public boolean isSynthetic() {
            return Bytecode.hasFlag(this, Opcodes.ACC_SYNTHETIC);
        }

        public AnnotationNode getVisibleAnnotation(Class<? extends Annotation> annotationClass) {
            return Annotations.getVisible(this, annotationClass);
        }

        public AnnotationNode getInjectorAnnotation() {
            return InjectionInfo.getInjectorAnnotation(MixinInfo.this, this);
        }

    }
    
    /**
     * ClassNode for a MixinInfo
     */
    class MixinClassNode extends ClassNode {
        
        public final List<MixinMethodNode> mixinMethods;
        
        MixinClassNode(MixinInfo mixin) {
            this(ASM.API_VERSION);
        }
        
        @SuppressWarnings("unchecked")
        protected MixinClassNode(int api) {
            super(api);
            this.mixinMethods = (List<MixinMethodNode>)(Object)this.methods;
        }
        
        public MixinInfo getMixin() {
            return MixinInfo.this;
        }
        
        public List<FieldNode> getFields() {
            return new ArrayList<FieldNode>(this.fields);
        }
        
        @Override
        public MethodVisitor visitMethod(final int access, final String name, final String desc, final String signature, final String[] exceptions) {
            MethodNode method = new MixinMethodNode(access, name, desc, signature, exceptions);
            this.methods.add(method);
            return method;
        }
        
    }

    /**
     * Mixin preparation/parse/validation state
     */
    class State {
        
        /**
         * Initial ClassNode passed in to the creation of this state object
         */
        private final ClassNode classNode;
        
        /**
         * Mixin ClassInfo
         */
        private final ClassInfo classInfo;

        /**
         * True if the superclass of the mixin is <b>not</b> the direct
         * superclass of one or more targets
         */
        private boolean detachedSuper;

        /**
         * True if this mixin is decorated with {@link Unique}
         */
        private boolean unique;

        /**
         * All interfaces implemented by this mixin, including soft
         * implementations
         */
        protected final Set<String> interfaces = new HashSet<String>();

        /**
         * Interfaces soft-implemented using {@link Implements}
         */
        protected final List<InterfaceInfo> softImplements = new ArrayList<InterfaceInfo>();

        /**
         * Synthetic inner classes
         */
        protected final Set<String> syntheticInnerClasses = new HashSet<String>();
        
        /**
         * Non-synthetic inner classes
         */
        protected final Set<String> innerClasses = new HashSet<String>();
        
        /**
         * Initial ClassNode created for mixin validation, not used for actual
         * application
         */
        protected MixinClassNode validationClassNode;

        State(ClassNode classNode) {
            this(classNode, null);
        }

        State(ClassNode classNode, ClassInfo classInfo) {
            this.classNode = classNode;
            this.connect();
            this.classInfo = classInfo != null ? classInfo : ClassInfo.fromClassNode(getEnvironment(), this.getValidationClassNode());
        }

        protected void connect() {
            this.validationClassNode = this.createClassNode(0);
        }

        protected void complete() {
            this.validationClassNode = null;
        }

        ClassInfo getClassInfo() {
            return this.classInfo;
        }
        
        ClassNode getClassNode() {
            return this.classNode;
        }

        MixinClassNode getValidationClassNode() {
            if (this.validationClassNode == null) {
                throw new IllegalStateException("Attempted a validation task after validation is complete on " + this + " in " + MixinInfo.this);
            }
            return this.validationClassNode;
        }

        boolean isDetachedSuper() {
            return this.detachedSuper;
        }
        
        boolean isUnique() {
            return this.unique;
        }

        List<? extends InterfaceInfo> getSoftImplements() {
            return this.softImplements;
        }
        
        Set<String> getSyntheticInnerClasses() {
            return this.syntheticInnerClasses;
        }
        
        Set<String> getInnerClasses() {
            return this.innerClasses;
        }

        Set<String> getInterfaces() {
            return this.interfaces;
        }

        /**
         * Gets a new tree from the bytecode
         *
         * @param flags Flags passed into classReader
         * @return Tree representing the bytecode
         */
        MixinClassNode createClassNode(int flags) {
            MixinClassNode mixinClassNode = new MixinClassNode(MixinInfo.this);
            this.classNode.accept(mixinClassNode);
            return mixinClassNode;
        }

        /**
         * Performs pre-flight checks on the mixin
         * 
         * @param type Mixin Type
         * @param targetClasses Mixin's target classes
         */
        void validate(SubType type, List<ClassInfo> targetClasses) {
            MixinClassNode classNode = this.getValidationClassNode();
            
            MixinPreProcessorStandard preProcessor = type.createPreProcessor(classNode).prepare(MixinInfo.this.getExtensions());
            for (ClassInfo target : targetClasses) {
                preProcessor.conform(target);
            }
            
            type.validate(this, targetClasses);

            this.detachedSuper = type.isDetachedSuper();
            this.unique = Annotations.getVisible(classNode, Unique.class) != null;

            // Pre-flight checks
            this.validateInner();
            this.validateClassFeatures();
            this.validateRemappables(targetClasses);

            // Read information from the mixin
            this.readImplementations(type);
            this.readInnerClasses();
            
            // Takeoff validation
            this.validateChanges(type, targetClasses);
            
            // Null out the validation classnode
            this.complete();
        }

        private void validateInner() {
            // isInner (shouldn't) return true for static inner classes
            if (!this.classInfo.isProbablyStatic()) {
                throw new InvalidMixinException(MixinInfo.this, "Inner class mixin must be declared static");
            }
        }

        private void validateClassFeatures() {
            CompatibilityLevel compatibilityLevel = getEnvironment().getCompatibilityLevel();
            int requiredLanguageFeatures = LanguageFeatures.scan(this.validationClassNode);
            if (requiredLanguageFeatures == 0 || compatibilityLevel.supports(requiredLanguageFeatures)) {
                return;
            }

            int missingFeatures = requiredLanguageFeatures & ~compatibilityLevel.getLanguageFeatures();
            CompatibilityLevel minRequiredLevel = CompatibilityLevel.requiredFor(requiredLanguageFeatures);
            
            throw new InvalidMixinException(MixinInfo.this, String.format(
                    "Unsupported mixin, %s requires the following unsupported language features: %s, these features require compatibility level %s",
                    MixinInfo.this, LanguageFeatures.format(missingFeatures), minRequiredLevel != null ? minRequiredLevel.toString() : "UNKNOWN"));
        }

        private void validateRemappables(List<ClassInfo> targetClasses) {
            // Can't have remappable fields or methods on a multi-target mixin, because after obfuscation the fields will remap to conflicting names
            if (targetClasses.size() > 1) {
                for (FieldNode field : this.validationClassNode.fields) {
                    this.validateRemappable(Shadow.class, field.name, Annotations.getVisible(field, Shadow.class));
                }
                
                for (MethodNode method : this.validationClassNode.methods) {
                    this.validateRemappable(Shadow.class, method.name, Annotations.getVisible(method, Shadow.class));
                    AnnotationNode overwrite = Annotations.getVisible(method, Overwrite.class);
                    if (overwrite != null && ((method.access & Opcodes.ACC_STATIC) == 0 || (method.access & Opcodes.ACC_PUBLIC) == 0)) {
                        throw new InvalidMixinException(MixinInfo.this, "Found @Overwrite annotation on " + method.name + " in " + MixinInfo.this);
                    }
                }
            }
        }
        
        private void validateRemappable(Class<Shadow> annotationClass, String name, AnnotationNode annotation) {
            if (annotation != null && Annotations.getValue(annotation, "remap", Boolean.TRUE)) {
                throw new InvalidMixinException(MixinInfo.this, "Found a remappable @" + annotationClass.getSimpleName() + " annotation on " + name
                        + " in " + this);
            }
        }
        
        /**
         * Read and process any {@link Implements} annotations on the mixin
         */
        void readImplementations(SubType type) {
            this.interfaces.addAll(this.validationClassNode.interfaces);
            this.interfaces.addAll(type.getInterfaces());
            
            AnnotationNode implementsAnnotation = Annotations.getInvisible(this.validationClassNode, Implements.class);
            if (implementsAnnotation == null) {
                return;
            }
            
            List<AnnotationNode> interfaces = Annotations.getValue(implementsAnnotation);
            if (interfaces == null) {
                return;
            }
            
            for (AnnotationNode interfaceNode : interfaces) {
                InterfaceInfo interfaceInfo = InterfaceInfo.fromAnnotation(MixinInfo.this, interfaceNode);
                this.softImplements.add(interfaceInfo);
                this.interfaces.add(interfaceInfo.getInternalName());
                // only add interface if its initial initialisation
                if (!(this instanceof Reloaded)) {
                    this.classInfo.addInterface(interfaceInfo.getInternalName());
                }
            }
        }

        /**
         * Read inner class definitions for the class and locate any synthetic
         * inner classes so that we can add them to the passthrough set in our
         * parent config.
         */
        void readInnerClasses() {
            for (InnerClassNode inner : this.validationClassNode.innerClasses) {
                ClassInfo innerClass = ClassInfo.forName(getEnvironment(), inner.name);
                if ((inner.outerName != null && inner.outerName.equals(this.classInfo.getName()))
                        || inner.name.startsWith(this.validationClassNode.name + "$")) {
                    if (innerClass.isProbablyStatic() && innerClass.isSynthetic()) {
                        this.syntheticInnerClasses.add(inner.name);
                    } else if (!innerClass.isMixin()) {
                        this.innerClasses.add(inner.name);
                    }
                }
            }
        }
        
        protected void validateChanges(SubType type, List<ClassInfo> targetClasses) {
            type.createPreProcessor(this.validationClassNode).prepare(MixinInfo.this.getExtensions());
        }
    }

    /**
     * State use when hotswap reloading a mixin
     */
    class Reloaded extends State {
        
        /**
         * The previous validation state to compare the changes to
         */
        private final State previous;

        Reloaded(State previous, ClassNode classNode) {
            super(classNode, previous.getClassInfo());
            this.previous = previous;
        }

        /**
         * Validates that the changes are allowed to be made, these restrictions
         * only exits while reloading mixins.
         */
        @Override
        protected void validateChanges(SubType type, List<ClassInfo> targetClasses) {
            if (!this.syntheticInnerClasses.equals(this.previous.syntheticInnerClasses)) {
                throw new MixinReloadException(MixinInfo.this, "Cannot change inner classes");
            }
            if (!this.interfaces.equals(this.previous.interfaces)) {
                throw new MixinReloadException(MixinInfo.this, "Cannot change interfaces");
            }
            if (!new HashSet<InterfaceInfo>(this.softImplements).equals(new HashSet<InterfaceInfo>(this.previous.softImplements))) {
                throw new MixinReloadException(MixinInfo.this, "Cannot change soft interfaces");
            }
            List<ClassInfo> targets = MixinInfo.this.readTargetClasses(this.validationClassNode, true);
            if (!new HashSet<ClassInfo>(targets).equals(new HashSet<ClassInfo>(targetClasses))) {
                throw new MixinReloadException(MixinInfo.this, "Cannot change target classes");
            }
            int priority = MixinInfo.this.readPriority(this.validationClassNode);
            if (priority != MixinInfo.this.getPriority()) {
                throw new MixinReloadException(MixinInfo.this, "Cannot change mixin priority");
            }
        }
    }
    
    /**
     * Mixin sub-type, eg. standard mixin, interface mixin, accessor
     */
    abstract static class SubType {
        
        /**
         * Outer
         */
        protected final MixinInfo mixin;
        
        /**
         * String representation of annotation type, for use in messages
         */
        protected final String annotationType;
        
        /**
         * Target of this mixin subtype must be an interface, false for a class 
         */
        protected final boolean targetMustBeInterface;
        
        /**
         * Detached super, parsed out during validation
         */
        protected boolean detached;
        
        SubType(MixinInfo info, String annotationType, boolean targetMustBeInterface) {
            this.mixin = info;
            this.annotationType = annotationType;
            this.targetMustBeInterface = targetMustBeInterface;
        }
        
        Collection<String> getInterfaces() {
            return Collections.<String>emptyList();
        }

        /**
         * Get whether this mixin is detached super, must call {@link #validate}
         * first
         * 
         * @return true if super is detached
         */
        boolean isDetachedSuper() {
            return this.detached;
        }

        /**
         * True if this mixin class can actually be classloaded
         * 
         * @return whether this subtype is directly classloadable (supports
         *      classloader pinholing)
         */
        boolean isLoadable() {
            return false;
        }

        /**
         * Validate a single target before adding
         * 
         * @param targetName target class name
         * @param targetInfo information about the target class
         */
        void validateTarget(String targetName, ClassInfo targetInfo) {
            boolean targetIsInterface = targetInfo.isInterface();
            if (targetIsInterface != this.targetMustBeInterface) {
                String not = targetIsInterface ? "" : "not ";
                throw new InvalidMixinException(this.mixin, this.annotationType + " target type mismatch: " + targetName
                        + " is " + not + "an interface in " + this);
            }
        }
        
        abstract void validate(State state, List<ClassInfo> targetClasses);

        abstract MixinPreProcessorStandard createPreProcessor(MixinClassNode classNode);

        /**
         * A standard mixin
         */
        static class Standard extends SubType {
            
            Standard(MixinInfo info) {
                super(info, "@Mixin", false);
            }
            
            @Override
            void validate(State state, List<ClassInfo> targetClasses) {
                ClassNode classNode = state.getValidationClassNode();
                
                for (ClassInfo targetClass : targetClasses) {
                    if (classNode.superName.equals(targetClass.getSuperName())) {
                        continue;
                    }
                    
                    if (!targetClass.hasSuperClass(classNode.superName, ClassInfo.Traversal.SUPER)) {
                        ClassInfo superClass = ClassInfo.forName(mixin.getEnvironment(), classNode.superName);
                        if (superClass.isMixin()) {
                            // If superclass is a mixin, check for hierarchy derp
                            for (ClassInfo superTarget : superClass.getTargets()) {
                                if (targetClasses.contains(superTarget)) {
                                    throw new InvalidMixinException(this.mixin, "Illegal hierarchy detected. Derived mixin " + this
                                            + " targets the same class " + superTarget.getClassName() + " as its superclass "
                                            + superClass.getClassName());
                                }
                            }
                        }
                        
                        throw new InvalidMixinException(this.mixin, "Super class '" + classNode.superName.replace('/', '.') + "' of "
                                + this.mixin.getName() + " was not found in the hierarchy of target class '" + targetClass + "'");
                    }
                    
                    this.detached = true;
                }
            }

            @Override
            MixinPreProcessorStandard createPreProcessor(MixinClassNode classNode) {
                return new MixinPreProcessorStandard(this.mixin, classNode);
            }
        }
        
        /**
         * An interface mixin
         */
        static class Interface extends SubType {
            
            Interface(MixinInfo info) {
                super(info, "@Mixin", true);
            }
            
            @Override
            void validate(State state, List<ClassInfo> targetClasses) {
                if (!mixin.getEnvironment().getCompatibilityLevel().supports(LanguageFeatures.METHODS_IN_INTERFACES)) {
                    throw new InvalidMixinException(this.mixin, "Interface mixin not supported in current enviromnment");
                }
                
                ClassNode classNode = state.getValidationClassNode();
                
                if (!"java/lang/Object".equals(classNode.superName)) {
                    throw new InvalidMixinException(this.mixin, "Super class of " + this + " is invalid, found " 
                            + classNode.superName.replace('/', '.'));
                }
            }
            
            @Override
            MixinPreProcessorStandard createPreProcessor(MixinClassNode classNode) {
                return new MixinPreProcessorInterface(this.mixin, classNode);
            }
            
        }
        
        /**
         * An accessor mixin
         */
        static class Accessor extends SubType {
            
            private final Collection<String> interfaces = new ArrayList<String>();

            Accessor(MixinInfo info) {
                super(info, "@Mixin", false);
                this.interfaces.add(info.getClassRef());
            }
            
            @Override
            boolean isLoadable() {
                return true;
            }
            
            @Override
            Collection<String> getInterfaces() {
                return this.interfaces;
            }
            
            @Override
            void validateTarget(String targetName, ClassInfo targetInfo) {
                boolean targetIsInterface = targetInfo.isInterface();
                if (targetIsInterface && !mixin.getEnvironment().getCompatibilityLevel().supports(LanguageFeatures.METHODS_IN_INTERFACES)) {
                    throw new InvalidMixinException(this.mixin, "Accessor mixin targetting an interface is not supported in current enviromnment");
                }
            }
            
            @Override
            void validate(State state, List<ClassInfo> targetClasses) {
                ClassNode classNode = state.getValidationClassNode();
                
                if (!"java/lang/Object".equals(classNode.superName)) {
                    throw new InvalidMixinException(this.mixin, "Super class of " + this + " is invalid, found " 
                            + classNode.superName.replace('/', '.'));
                }
            }
            
            @Override
            MixinPreProcessorStandard createPreProcessor(MixinClassNode classNode) {
                return new MixinPreProcessorAccessor(this.mixin, classNode);
            }
        }

        static SubType getTypeFor(MixinInfo mixin) {
            Variant variant = MixinInfo.getVariant(mixin.getClassInfo());
            switch (variant) {
                case STANDARD:
                    return new SubType.Standard(mixin);
                case INTERFACE:
                    return new SubType.Interface(mixin);
                case ACCESSOR:
                    return new SubType.Accessor(mixin);
                default:
                    throw new IllegalStateException("Unsupported Mixin variant " + variant + " for " + mixin);
            }
        }

    }
    
    /**
     * Handle for a declared target on a mixin.
     */
    static final class DeclaredTarget {
        
        final String name;
        
        final boolean isPrivate;

        private DeclaredTarget(String name, boolean isPrivate) {
            this.name = name;
            this.isPrivate = isPrivate;
        }
        
        @Override
        public String toString() {
            return this.name;
        }

        static DeclaredTarget of(Object target, MixinInfo info) {
            if (target instanceof String) {
                String remappedName = info.remapClassName((String)target);
                return remappedName != null ? new DeclaredTarget(remappedName, true) : null;
            } else if (target instanceof Type) {
                return new DeclaredTarget(((Type)target).getClassName(), false);
            }
            return null;
        }
        
    }
    
    /**
     * Global order of mixin infos, used to determine ordering between mixins
     * with equivalent priority
     */
    static int mixinOrder = 0;
    
    /**
     * Logger
     */
    private final transient ILogger logger = MixinService.getService().getLogger("mixin");
    
    /**
<<<<<<< HEAD
=======
     * Profiler 
     */
    private final transient Profiler profiler = Profiler.getProfiler("mixin");
    
    /**
>>>>>>> c9586f54
     * Parent configuration which declares this mixin 
     */
    private final transient IMixinConfig parent;
    
    /**
     * Simple name 
     */
    private final String name;

    /**
     * Name of the mixin class itself, dotted notation
     */
    private final String className;

    /**
     * Mixin priority, read from the {@link Mixin} annotation on the mixin class
     */
    private final int priority;
    
    /**
     * True if the mixin is annotated with {@link Pseudo} 
     */
    private final boolean virtual;
    
    /**
     * Mixin targets, read from the {@link Mixin} annotation on the mixin class
     * but not yet parsed in the current environment
     */
    private final transient List<DeclaredTarget> declaredTargets;
    
    /**
     * Mixin targets, read from the {@link Mixin} annotation on the mixin class
     */
    private final transient List<ClassInfo> targetClasses = new ArrayList<ClassInfo>();
    
    /**
     * Names of target classes 
     */
    private final List<String> targetClassNames = new ArrayList<String>();
    
    /**
     * Intrinsic order (for sorting mixins with identical priority)
     */
    private final transient int order = MixinInfo.mixinOrder++;

    private final transient MixinEnvironment environment;

    /**
     * Configuration plugin
     */
    private final transient IMixinConfigPlugin plugin;
    
    /**
     * Cached class info 
     */
    private final transient ClassInfo info;
    
    /**
     * Mixin type 
     */
    private final transient SubType type;
    
    /**
     * Strict target checks enabled
     */
    private final transient boolean strict;
    
    /**
     * Transformer extensions manager 
     */
    private final transient Extensions extensions;

    /**
     * Holds state that currently is not fully initialised or validated
     */
    private transient State pendingState;

    /**
     * Holds the current validated state
     */
    private transient State state;

    /**
     * Internal ctor, called by {@link MixinConfig}
     * 
     * @param parent configuration which owns this mixin, the parent
     * @param name name of this mixin (class name stub)
     * @param plugin mixin config companion plugin handle
     * @param ignorePlugin true to prevent the plugin from filtering targets of
     *      this mixin
     */
<<<<<<< HEAD
    MixinInfo(MixinEnvironment environment, IMixinConfig parent, String name, IMixinConfigPlugin plugin, boolean ignorePlugin) {
        this.environment = environment;
=======
    MixinInfo(IMixinService service, MixinConfig parent, String name, PluginHandle plugin, boolean ignorePlugin, Extensions extensions) {
        this.service = service;
>>>>>>> c9586f54
        this.parent = parent;
        this.name = name;
        this.className = name;
        this.plugin = plugin;
<<<<<<< HEAD
        this.strict = environment.getOption(Option.DEBUG_TARGETS);
=======
        this.phase = parent.getEnvironment().getPhase();
        this.strict = parent.getEnvironment().getOption(Option.DEBUG_TARGETS);
        this.extensions = extensions;
>>>>>>> c9586f54
        
        // Read the class bytes and transform
        try {
            ClassNode mixinClassNode = this.loadMixinClass(this.className);
            this.pendingState = new State(mixinClassNode);
            this.info = this.pendingState.getClassInfo();
            this.type = SubType.getTypeFor(this);
        } catch (InvalidMixinException ex) {
            throw ex;
        } catch (Exception ex) {
            throw new InvalidMixinException(this, ex.getMessage(), ex);
        }
        
        if (!this.type.isLoadable()) {
            // Inject the mixin class name into the LaunchClassLoader's invalid
            // classes set so that any classes referencing the mixin directly will
            // cause the game to crash
            IClassTracker tracker = this.environment.getService().getClassTracker();
            if (tracker != null) {
                tracker.registerInvalidClass(this.className);
            }
        }
        
        // Read the class bytes and transform
        try {
            this.priority = this.readPriority(this.pendingState.getClassNode());
            this.virtual = this.readPseudo(this.pendingState.getValidationClassNode());
            this.declaredTargets = this.readDeclaredTargets(this.pendingState.getValidationClassNode(), ignorePlugin);
        } catch (InvalidMixinException ex) {
            throw ex;
        } catch (Exception ex) {
            throw new InvalidMixinException(this, ex);
        }
    }

    /**
     * Parse the declared targets from the annotation into ClassInfo instances
     * and perform initial validation of each target
     */
    void parseTargets() {
        try {
            this.targetClasses.addAll(this.readTargetClasses(this.declaredTargets));
            this.targetClassNames.addAll(Lists.transform(this.targetClasses, Functions.toStringFunction()));
        } catch (InvalidMixinException ex) {
            throw ex;
        } catch (Exception ex) {
            throw new InvalidMixinException(this, ex);
        }
    }

    /**
     * Run validation pass
     */
    void validate() {
        if (this.pendingState == null) {
            throw new IllegalStateException("No pending validation state for " + this);
        }
        
        try {
            this.pendingState.validate(this.type, this.targetClasses);
            this.state = this.pendingState;
        } finally {
            this.pendingState = null;
        }
    }

    /**
     * Read the declared target class names from the {@link Mixin} annotation
     * 
     * @param classNode mixin classnode
     * @param ignorePlugin true to suppress plugin filtering targets
     * @return target class list read from classNode
     */
    protected List<DeclaredTarget> readDeclaredTargets(MixinClassNode classNode, boolean ignorePlugin) {
        if (classNode == null) {
            return Collections.<DeclaredTarget>emptyList();
        }
        
        AnnotationNode mixin = Annotations.getInvisible(classNode, Mixin.class);
        if (mixin == null) {
            throw new InvalidMixinException(this, String.format("The mixin '%s' is missing an @Mixin annotation", this.className));
        }
        
        IClassTracker tracker = this.environment.getService().getClassTracker();
        List<DeclaredTarget> declaredTargets = new ArrayList<DeclaredTarget>();
        for (Object target : this.readTargets(mixin)) {
            DeclaredTarget declaredTarget = DeclaredTarget.of(target, this);
            if (declaredTarget == null) {
                continue;
            }
            if (tracker != null && tracker.isClassLoaded(declaredTarget.name) && !this.isReloading()) {
                String message = String.format("Critical problem: %s target %s was loaded too early.", this, declaredTarget.name);
                if (this.parent.isRequired()) {
                    throw new MixinTargetAlreadyLoadedException(this, message, declaredTarget.name);
                }
                this.logger.error(message);
            }
            
            if (this.shouldApplyMixin(ignorePlugin, declaredTarget.name)) {
                declaredTargets.add(declaredTarget);
            }
        }
        return declaredTargets;
    }

    /**
     * Combine the public and private mixin targets from the supplied annotation
     * and return them as an interable collection
     * 
     * @param mixin mixin annotation
     * @return target list
     */
    private Iterable<Object> readTargets(AnnotationNode mixin) {
        Iterable<Object> publicTargets = Annotations.getValue(mixin, "value");
        Iterable<Object> privateTargets = Annotations.getValue(mixin, "targets");
        if (publicTargets == null && privateTargets == null) {
            return Collections.<Object>emptyList();
        }
        if (publicTargets == null) {
            return privateTargets;
        }
        return privateTargets == null ? publicTargets : Iterables.concat(publicTargets, privateTargets);
    }

    /**
     * Check whether this mixin should apply to the specified taret
     * 
     * @param ignorePlugin true to ignore the config plugin
     * @param targetName target class name
     * @return true if the mixin should be a pplied
     */
    private boolean shouldApplyMixin(boolean ignorePlugin, String targetName) {
        Section pluginTimer = getEnvironment().getProfiler().begin("plugin");
        boolean result = ignorePlugin || this.plugin == null || this.plugin.shouldApplyMixin(targetName, this.className);
        pluginTimer.end();
        return result;
    }

    /**
     * Read and parse target classes from the supplied class node
     * 
     * @param classNode class node to parse
     * @param ignorePlugin true to ignore the config plugin when deciding
     *      whether to apply declared targets
     * @return new list of target classes
     */
    List<ClassInfo> readTargetClasses(MixinClassNode classNode, boolean ignorePlugin) {
        return this.readTargetClasses(this.readDeclaredTargets(classNode, ignorePlugin));
    }

    private List<ClassInfo> readTargetClasses(List<DeclaredTarget> declaredTargets) throws InvalidMixinException {
        List<ClassInfo> targetClasses = new ArrayList<ClassInfo>();
        for (DeclaredTarget target : declaredTargets) {
            ClassInfo targetClass = this.getTargetClass(target);
            if (targetClass != null) {
                targetClasses.add(targetClass);
                targetClass.addMixin(this);
            }
        }
        return targetClasses;
    }

    private ClassInfo getTargetClass(DeclaredTarget target) throws InvalidMixinException {
        ClassInfo targetInfo = ClassInfo.forName(getEnvironment(), target.name);
        if (targetInfo == null) {
            if (this.isVirtual()) {
                this.logger.debug("Skipping virtual target {} for {}", target.name, this);
            } else {
                this.handleTargetError(String.format("@Mixin target %s was not found %s", target.name, this), false);
            }
            return null;
        }
        this.type.validateTarget(target.name, targetInfo);
        if (target.isPrivate && targetInfo.isReallyPublic() && !this.isVirtual()) {
            this.handleTargetError(String.format("@Mixin target %s is public in %s and should be specified in value", target.name, this), true);
        }
        return targetInfo;
    }

    private void handleTargetError(String message, boolean verboseOnly) {
        if (this.strict) {
            this.logger.error(message);
            throw new InvalidMixinException(this, message);
        }
        this.logger.log(verboseOnly && !this.parent.isVerboseLogging() ? Level.DEBUG : Level.WARN, message);
    }

    /**
     * Read the priority from the {@link Mixin} annotation
     * 
     * @param classNode mixin classnode
     * @return priority read from classNode
     */
    protected int readPriority(ClassNode classNode) {
        if (classNode == null) {
            return this.parent.getDefaultMixinPriority();
        }
        
        AnnotationNode mixin = Annotations.getInvisible(classNode, Mixin.class);
        if (mixin == null) {
            throw new InvalidMixinException(this, String.format("The mixin '%s' is missing an @Mixin annotation", this.className));
        }
        
        Integer priority = Annotations.getValue(mixin, "priority");
        return priority == null ? this.parent.getDefaultMixinPriority() : priority.intValue();
    }

    protected boolean readPseudo(ClassNode classNode) {
        return Annotations.getInvisible(classNode, Pseudo.class) != null;
    }

    private boolean isReloading() {
        return this.pendingState instanceof Reloaded;
    }

    String remapClassName(String className) {
        return this.parent.getReferenceMapper().remap(this.getClassRef(), className);
    }

    public boolean hasDeclaredTarget(String targetClass) {
        for (DeclaredTarget declaredTarget : this.declaredTargets) {
            if (targetClass.equals(declaredTarget.name)) {
                return true;
            }
        }
        return false;
    }

    /**
     * Current state, either the validated state or the uninitialised state if
     * the mixin is initialising for the first time. Should never return null.
     */
    private State getState() {
        return this.state != null ? this.state : this.pendingState;
    }

    /**
     * Get the ClassInfo for the mixin class
     */
    ClassInfo getClassInfo() {
        return this.info;
    }
    
    /**
     * Get the parent config which declares this mixin
     */
    @Override
    public IMixinConfig getConfig() {
        return this.parent;
    }

    /**
     * Get the parent config which declares this mixin
     */
    IMixinConfig getParent() {
        return this.parent;
    }
    
    /**
     * Get the mixin priority
     */
    @Override
    public int getPriority() {
        return this.priority;
    }

    /**
     * Get the simple name of the mixin
     */
    @Override
    public String getName() {
        return this.name;
    }

    /**
     * Get the name of the mixin class
     */
    @Override
    public String getClassName() {
        return this.className;
    }
    
    /**
     * Get the ref (internal name) of the mixin class
     */
    @Override
    public String getClassRef() {
        return this.getClassInfo().getName();
    }

    /**
     * Get the class bytecode
     */
    @Override
    public byte[] getClassBytes() {
//        return this.getState().getClassBytes();
        throw new RuntimeException("NO");
    }
    
    /**
     * True if the superclass of the mixin is <b>not</b> the direct superclass
     * of one or more targets
     */
    @Override
    public boolean isDetachedSuper() {
        return this.getState().isDetachedSuper();
    }

    /**
     * True if this mixin is decorated with {@link Unique}
     */
    public boolean isUnique() {
        return this.getState().isUnique();
    }
    
    /**
     * True if this mixin is decorated with {@link Pseudo}
     */
    public boolean isVirtual() {
        return this.virtual;
    }
    
    /**
     * True if the mixin class is actually class-loadable
     */
    public boolean isAccessor() {
        return this.type instanceof SubType.Accessor;
    }

    /**
     * True if the mixin class is actually class-loadable
     */
    public boolean isLoadable() {
        return this.type.isLoadable();
    }
    
    /**
     * True if the parent mixin config is marked as required
     */
    public boolean isRequired() {
        return this.parent.isRequired();
    }
    
    /**
     * Get the logging level for this mixin
     */
    public Level getLoggingLevel() {
        return this.parent.getLoggingLevel();
    }

    /**
     * Get a new tree for the class bytecode
     */
    @Override
    public MixinClassNode getClassNode(int flags) {
        return this.getState().createClassNode(flags);
    }
    
    /**
     * Get the target class names as declared for this mixin
     */
    List<String> getDeclaredTargetClasses() {
        return Collections.<String>unmodifiableList(Lists.transform(this.declaredTargets, Functions.toStringFunction()));
    }
    
    /**
     * Get the target class names for this mixin
     */
    @Override
    public List<String> getTargetClasses() {
        return Collections.<String>unmodifiableList(this.targetClassNames);
    }
    
    /**
     * Get the soft implementations for this mixin
     */
    List<InterfaceInfo> getSoftImplements() {
        return Collections.<InterfaceInfo>unmodifiableList(this.getState().getSoftImplements());
    }

    /**
     * Get the synthetic inner classes for this mixin
     */
    Set<String> getSyntheticInnerClasses() {
        return Collections.<String>unmodifiableSet(this.getState().getSyntheticInnerClasses());
    }
    
    /**
     * Get the user-defined inner classes for this mixin
     */
    Set<String> getInnerClasses() {
        return Collections.<String>unmodifiableSet(this.getState().getInnerClasses());
    }
    
    /**
     * Get the target class list for this mixin
     */
    List<ClassInfo> getTargets() {
        return Collections.<ClassInfo>unmodifiableList(this.targetClasses);
    }

    /**
     * Get all interfaces for this mixin
     * 
     * @return mixin interfaces
     */
    Set<String> getInterfaces() {
        return this.getState().getInterfaces();
    }
    
    /**
     * Get transformer extensions
     */
    Extensions getExtensions() {
        return this.extensions;
    }

    /**
     * Get a new mixin target context object for the specified target
     * 
     * @param target target class context
     * @return new context
     */
    MixinTargetContext createContextFor(TargetClassContext target) {
        MixinClassNode classNode = this.getClassNode(ClassReader.EXPAND_FRAMES);
<<<<<<< HEAD
        Section preTimer = getEnvironment().getProfiler().begin("pre");
        MixinTargetContext context = this.type.createPreProcessor(classNode).prepare().createContextFor(target);
=======
        Section preTimer = this.profiler.begin("pre");
        MixinTargetContext context = this.type.createPreProcessor(classNode).prepare(this.extensions).createContextFor(target);
>>>>>>> c9586f54
        preTimer.end();
        return context;
    }

    /**
     * Load the mixin class bytes
     * 
     * @param mixinClassName mixin class name
     * @return mixin bytecode
     * @throws ClassNotFoundException if the mixin bytes could not be found
     */
    private ClassNode loadMixinClass(String mixinClassName) throws ClassNotFoundException {
        ClassNode classNode = null;

        try {
            IClassTracker tracker = this.environment.getService().getClassTracker();
            if (tracker != null) {
                String restrictions = tracker.getClassRestrictions(mixinClassName);
                if (restrictions.length() > 0) {
                    this.logger.error("Classloader restrictions [{}] encountered loading {}, name: {}", restrictions, this, mixinClassName);
                }
            }
            classNode = this.environment.getService().getBytecodeProvider().getClassNode(mixinClassName, true);
        } catch (ClassNotFoundException ex) {
            throw new ClassNotFoundException(String.format("The specified mixin '%s' was not found", mixinClassName));
        } catch (IOException ex) {
            this.logger.warn("Failed to load mixin {}, the specified mixin will not be applied", mixinClassName);
            throw new InvalidMixinException(this, "An error was encountered whilst loading the mixin class", ex);
        }
        
        return classNode;
    }

    /**
     * Updates this mixin with new bytecode
     *
     * @param classNode New bytecode
     */
    void reloadMixin(ClassNode classNode) {
        if (this.pendingState != null) {
            throw new IllegalStateException("Cannot reload mixin while it is initialising");
        }
        this.pendingState = new Reloaded(this.state, classNode);
        this.validate();
    }

    /* (non-Javadoc)
     * @see java.lang.Comparable#compareTo(java.lang.Object)
     */
    @Override
    public int compareTo(MixinInfo other) {
        if (other == null) {
            return 0;
        }
        if (other.priority == this.priority) {
            return this.order - other.order;
        }
        return (this.priority - other.priority);
    }

    /**
     * Called immediately before the mixin is applied to targetClass
     */
<<<<<<< HEAD
    public void preApply(String transformedName, ClassNode targetClass) {
        if (this.plugin != null) {
            Section pluginTimer = getEnvironment().getProfiler().begin("plugin");
=======
    public void preApply(String transformedName, ClassNode targetClass) throws Exception {
        if (this.plugin.isAvailable()) {
            Section pluginTimer = this.profiler.begin("plugin");
>>>>>>> c9586f54
            try {
                this.plugin.preApply(transformedName, targetClass, this.className, this);
            } finally {
                pluginTimer.end();
            }
        }
    }

    /**
     * Called immediately after the mixin is applied to targetClass
     */
<<<<<<< HEAD
    public void postApply(String transformedName, ClassNode targetClass) {
        if (this.plugin != null) {
            Section pluginTimer = getEnvironment().getProfiler().begin("plugin");
=======
    public void postApply(String transformedName, ClassNode targetClass) throws Exception {
        if (this.plugin.isAvailable()) {
            Section pluginTimer = this.profiler.begin("plugin");
>>>>>>> c9586f54
            try {
                this.plugin.postApply(transformedName, targetClass, this.className, this);
            } finally {
                pluginTimer.end();
            }
        }

        this.info.addAppliedMixin(this);
    }
    
    /* (non-Javadoc)
     * @see java.lang.Object#toString()
     */
    @Override
    public String toString() {
        return String.format("%s:%s", this.parent.getName(), this.name);
    }

    @Override
    public MixinEnvironment getEnvironment() {
        return environment;
    }
    
    static Variant getVariant(MixinEnvironment environment, ClassNode classNode) {
        return MixinInfo.getVariant(ClassInfo.fromClassNode(environment, classNode));
    }
    
    static Variant getVariant(ClassInfo classInfo) {
//        if (ProxyInfo.isProxy(classInfo)) {
//            return Variant.PROXY;
//        }
        
        if (!classInfo.isInterface()) {
            return Variant.STANDARD;
        }
        
        boolean containsNonAccessorMethod = false;
        for (Method method : classInfo.getMethods()) {
            containsNonAccessorMethod |= (!method.isAccessor() && !method.isSynthetic());
        }
        
        if (containsNonAccessorMethod) {
            // If the mixin contains any other methods, treat it as a regular interface mixin
            return Variant.INTERFACE;
        }
        
        // The mixin contains no non-accessor methods, so we can treat it as an accessor
        return Variant.ACCESSOR;
    }
    
}<|MERGE_RESOLUTION|>--- conflicted
+++ resolved
@@ -738,14 +738,6 @@
     private final transient ILogger logger = MixinService.getService().getLogger("mixin");
     
     /**
-<<<<<<< HEAD
-=======
-     * Profiler 
-     */
-    private final transient Profiler profiler = Profiler.getProfiler("mixin");
-    
-    /**
->>>>>>> c9586f54
      * Parent configuration which declares this mixin 
      */
     private final transient IMixinConfig parent;
@@ -837,24 +829,14 @@
      * @param ignorePlugin true to prevent the plugin from filtering targets of
      *      this mixin
      */
-<<<<<<< HEAD
-    MixinInfo(MixinEnvironment environment, IMixinConfig parent, String name, IMixinConfigPlugin plugin, boolean ignorePlugin) {
+    MixinInfo(MixinEnvironment environment, IMixinConfig parent, String name, IMixinConfigPlugin plugin, boolean ignorePlugin, Extensions extensions) {
         this.environment = environment;
-=======
-    MixinInfo(IMixinService service, MixinConfig parent, String name, PluginHandle plugin, boolean ignorePlugin, Extensions extensions) {
-        this.service = service;
->>>>>>> c9586f54
         this.parent = parent;
         this.name = name;
         this.className = name;
         this.plugin = plugin;
-<<<<<<< HEAD
         this.strict = environment.getOption(Option.DEBUG_TARGETS);
-=======
-        this.phase = parent.getEnvironment().getPhase();
-        this.strict = parent.getEnvironment().getOption(Option.DEBUG_TARGETS);
         this.extensions = extensions;
->>>>>>> c9586f54
         
         // Read the class bytes and transform
         try {
@@ -1280,13 +1262,8 @@
      */
     MixinTargetContext createContextFor(TargetClassContext target) {
         MixinClassNode classNode = this.getClassNode(ClassReader.EXPAND_FRAMES);
-<<<<<<< HEAD
-        Section preTimer = getEnvironment().getProfiler().begin("pre");
-        MixinTargetContext context = this.type.createPreProcessor(classNode).prepare().createContextFor(target);
-=======
         Section preTimer = this.profiler.begin("pre");
         MixinTargetContext context = this.type.createPreProcessor(classNode).prepare(this.extensions).createContextFor(target);
->>>>>>> c9586f54
         preTimer.end();
         return context;
     }
@@ -1350,15 +1327,9 @@
     /**
      * Called immediately before the mixin is applied to targetClass
      */
-<<<<<<< HEAD
-    public void preApply(String transformedName, ClassNode targetClass) {
-        if (this.plugin != null) {
-            Section pluginTimer = getEnvironment().getProfiler().begin("plugin");
-=======
     public void preApply(String transformedName, ClassNode targetClass) throws Exception {
         if (this.plugin.isAvailable()) {
             Section pluginTimer = this.profiler.begin("plugin");
->>>>>>> c9586f54
             try {
                 this.plugin.preApply(transformedName, targetClass, this.className, this);
             } finally {
@@ -1370,15 +1341,9 @@
     /**
      * Called immediately after the mixin is applied to targetClass
      */
-<<<<<<< HEAD
-    public void postApply(String transformedName, ClassNode targetClass) {
-        if (this.plugin != null) {
-            Section pluginTimer = getEnvironment().getProfiler().begin("plugin");
-=======
     public void postApply(String transformedName, ClassNode targetClass) throws Exception {
         if (this.plugin.isAvailable()) {
             Section pluginTimer = this.profiler.begin("plugin");
->>>>>>> c9586f54
             try {
                 this.plugin.postApply(transformedName, targetClass, this.className, this);
             } finally {
