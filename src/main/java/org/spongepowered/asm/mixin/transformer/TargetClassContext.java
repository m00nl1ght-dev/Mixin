--- conflicted
+++ resolved
@@ -24,21 +24,8 @@
  */
 package org.spongepowered.asm.mixin.transformer;
 
-<<<<<<< HEAD
 import org.apache.logging.log4j.LogManager;
 import org.apache.logging.log4j.Logger;
-=======
-import java.util.ArrayList;
-import java.util.Deque;
-import java.util.HashMap;
-import java.util.HashSet;
-import java.util.List;
-import java.util.Map;
-import java.util.Set;
-import java.util.SortedSet;
-
-import org.spongepowered.asm.logging.ILogger;
->>>>>>> c9586f54
 import org.objectweb.asm.tree.AnnotationNode;
 import org.objectweb.asm.tree.ClassNode;
 import org.objectweb.asm.tree.FieldNode;
@@ -156,15 +143,9 @@
      * instructs an export 
      */
     private boolean forceExport;
-<<<<<<< HEAD
 
     TargetClassContext(MixinEnvironment environment, Extensions extensions, String sessionId, String name, ClassNode classNode, SortedSet<MixinInfo> mixins) {
         this.environment = environment;
-=======
-    
-    TargetClassContext(MixinEnvironment env, Extensions extensions, String sessionId, String name, ClassNode classNode, SortedSet<MixinInfo> mixins) {
-        this.env = env;
->>>>>>> c9586f54
         this.extensions = extensions;
         this.profiler = Profiler.getProfiler("mixin");
         this.sessionId = sessionId;
